<h1 align="center">
  <br>
  <a href="https://www.sphereon.com"><img src="https://sphereon.com/content/themes/sphereon/assets/img/logo.svg" alt="Sphereon" width="400"></a>
  <br>Presentation Exchange v1 and v2
  <br>Type/JavaScript Library
  <br>
</h1>

[![CI](https://github.com/Sphereon-Opensource/pex/actions/workflows/main.yml/badge.svg)](https://github.com/Sphereon-Opensource/pex/actions/workflows/main.yml) [![codecov](https://codecov.io/gh/Sphereon-Opensource/pe-js/branch/develop/graph/badge.svg?token=9P1JGUYA35)](https://codecov.io/gh/Sphereon-Opensource/pe-js) [![NPM Version](https://img.shields.io/npm/v/@sphereon/pe-js.svg)](https://npm.im/@sphereon/pe-js)

## Active Development

_IMPORTANT: This software still is in development stage. Although the API is become more stable as of v0.6.0, you should
expect breaking changes in APIs without notice, we expect to keep that to a minimum though._

## Breaking change: class and package renamed in v0.6.0!

As part of introducing Presentation Exchange v1 and v2 feature based detection support to our Presentation Exchange
library and not reaching version 1.X yet, we decided to change the name of both the package and the main entry class:

- The package was changed from `@sphereon/pe-js` to `@sphereon/pex`
- The main class was changed from `PEJS` to `PEX`. The latter class has internal feature detection support on the
  provided definition, delegating the actual implementation to the new `PEXv1` or `PEXv2` class internally. If you don't
  want the automatic feature detection you can also choose to use the `PEXv1` and `PEXv2` classes directly.

## Background

The Presentation Exchange (PEX) Library is a general use presentation exchange library that implements the functionality
described in the [DIF Presentation Exchange specification](https://identity.foundation/presentation-exchange/) for both
version 1.0.0 and 2.0.0. It is written in Typescript and can be compiled to any target JavaScript version.

Sphereon's PEX Library is useful for both verifier systems and holders (e.g. wallets) and can be used in client side
browsers and mobile applications as well as on server side technology such as REST APIs (e.g. built with NodeJS). It
allows anyone to add DIF Presentation Exchange logic to their existing wallets, agents and/or verifiers, without making
any further assumptions about the technologies used in their products.

A Presentation Exchange operates generally as follows; The verifier creates a Presentation Definition asking for
credentials from the holder. The definition for the credentials is sent to the holder, who returns a Verifiable
Presentation as a response. Now the verifier will verify the presentation by checking the signature and other
accompanying proofs.

The Presentation Exchange will ensure that the model used by the verifier, can be interpreted by the holder. It then
ensures that the correct parts from the holders credentials are used to create the presentation. The PEX contains all
the logic to interpret the models, therefore removing the need for the verifier and holder to align their specific
models.

The data objects (models) used in PEX are generated from Sphereon's DIF PEX OpenAPI Spec component. The code for the
component can be seen at [PEX-OpenAPI github repository](https://github.com/Sphereon-Opensource/pex-openapi). This
allows the generation of the objects in many languages and frameworks consistently by configuring the maven plugin.

### The PEX Library supports the following actions:

- Creating a presentation definition / request
- Validating a presentation definition / conforming to the specification v1 and v2
- Creating a Presentation
- Creating a Verifiable Presentation using a callback function
- Validating a presentation (submission) when received
- Input evaluations: Verification of presentation submissions conforming to the presentation definition
- Utilities: to build and use different models compliant with
  the [DIF Presentation Exchange v2.0.0 specification](https://identity.foundation/presentation-exchange/).
- Support
  for [DIF Presentation Exchange v1.0.0 specification](https://identity.foundation/presentation-exchange/spec/v1.0.0/).

Stateful storage, signature support or credential management should be implemented in separate libraries/modules that
make use of the underlying DIF Presentation Exchange implementation. By keeping these separate, the library will stay
platform-agnostic and lean regarding dependencies.

## For PEX Users

The library can be installed direction from npmjs via:

```shell
# install via yarn
  yarn add @sphereon/pex

# install via npm
  npm install @sphereon/pex
```

The core functionality of the DIF Presentation Exchange can be outlined as follows:

- Input Evaluation
- Credential Query
- Presentation and Verifiable Presentation creation
- Utilities

### Input Evaluation

Input evaluation is the primary mechanism by which a verifier determines whether a presentation submission from a holder
matches the requested presentation definition from the request.

```typescript
<<<<<<< HEAD
import { pejs } from '@sphereon/pe-js';
=======
import { PEX } from '@sphereon/pex';
>>>>>>> 791cad83

const pex: PEX = new PEX();

// Example of Presentation Definition V1
const presentationDefinitionV1 = {
  "id": "32f54163-7166-48f1-93d8-ff217bdb0653",
  "input_descriptors": [
    {
      "id": "wa_driver_license",
      "name": "Washington State Business License",
      "purpose": "We can only allow licensed Washington State business representatives into the WA Business Conference",
      "schema": [{
        "uri": "https://licenses.example.com/business-license.json"
      }]
    }
  ]
};

// Example of Presentation Definition V2
const presentationDefinitionV2 = {
  "id": "32f54163-7166-48f1-93d8-ff217bdb0653",
  "input_descriptors": [
    {
      "id": "wa_driver_license",
      "name": "Washington State Business License",
      "purpose": "We can only allow licensed Washington State business representatives into the WA Business Conference"
    }
  ]
};

const verifiablePresentation = {
  '@context': [
    "https://www.w3.org/2018/credentials/v1",
    "https://identity.foundation/presentation-exchange/submission/v1"
  ],
  type: [
    "VerifiablePresentation",
    "PresentationSubmission"
  ],
  presentation_submission: { ... },
  verifiableCredential: [...],
  proof: { ... }
}

// We are using the PEX class, to automatically detect the definition version. PEXv1 and PEXv2 are also available to use fixed PEX versions
const { value, warnings, errors } = pex.evaluate(presentationDefinitionV2, verifiablePresentation);
```

### Credential Query

A credential query allows holders to filter their set of credentials for matches to a given presentation definition.

```typescript
<<<<<<< HEAD
import { pejs } from '@sphereon/pe-js';
=======
import { PEX } from '@sphereon/pex';
import { VerifiableCredential } from "./SSI.types";

const pex: PEX = new PEX();
>>>>>>> 791cad83

// Definition from verifier request
const presentationDefinition = {
  ...
};
// Finding out which version presentationDefinition is this:
// The result is either 'v1', 'v2' or an error
// You only have to do this if you want to apply some custom logic. The PEX class uses feature detection on the definition to determine whether it is v1 or v2 internally
const result = pex.definitionVersionDiscovery(pdSchema);

// Example for loading credentials from your secure storage
const credentials: VerifiableCredential[] = await secureStore.getCredentials();

// Find matching credentials
const srMatches = pex.selectFrom(presentationDefinition, credentials, holderDid);

// An example that selects the first 'count' credentials from
// the matches. in a real scenario, the user has to select which
// credentials to use. PEX did the first filtering,
// but there still could be multiple credentials satisfying a presentation definition
const selectedCredentials = srMatches.map(
  ({ matches, count }) => matches.slice(0, count)
).flat();


```

### Presentation creation (non verifiable)

To create a Presentation without Proof (for Proofs, see Verifiable Presentation below) you have to pass in the
Presentation Definition, selected Verifiable Credentials and an optional holder (DID). The result will be a Verifiable
Presentation, without proofs, so actually a Presentation. It also contains the presentation submission data that the
verifier can use.

It is left up to you to sign the Presentation and adding the proof and make it a truly Verifiable Presentation. There
are different libraries that allow you to do this. You can also use the callback integration mentioned in the next
chapter for this.

```typescript
<<<<<<< HEAD
import { pejs, Presentation } from '@sphereon/pe-js';
=======
import { PEX, Presentation } from '@sphereon/pex';

const pex: PEX = new PEX();
>>>>>>> 791cad83

// Construct presentation from selected credentials
const presentation: Presentation = pex.presentationFrom(presentationDefinition, selectedCredentials, holderDID);
/** presentation object:
 *
 *   {
 *     "@context": [
 *       "https://www.w3.org/2018/credentials/v1",
 *       "https://identity.foundation/presentation-exchange/submission/v1"
 *     ],
 *     "type": [
 *       "VerifiablePresentation",
 *       "PresentationSubmission"
 *     ],
 *     presentation_submission: presentationSubmission,
 *     verifiableCredential: selectedCredentials
 *   };
 */
// Presentation would need to be signed and sent to verifier
```

### Verifiable Presentation with callback

**NOTE:** PEX does not support the creation of signatures by itself. That has to do with the fact that we didn't want to
rely on all kinds of signature suites and libraries. PEX has minimal dependencies currently, so that it can be used in
all kinds of scenarios.

How did we solve this? We have created a callback mechanism, allowing you to create a callback function that gets all
input allowing you to use your library of choice to create the signature. The callback needs to accept
a `PresentationSignCallBackParams` object.

The method `verifiablePresentationFrom` accepts the presentation definition and selected Verifiable Credentials as the
first two arguments, just like the `presentationFrom` method. Next it accepts the callback function as argument and
a `PresentationSignOptions` object as last argument. The sign callback params, allow you to control the signature
process. You will have access in the callback to these params as well.

Before calling your callback function a few things happen. First of all, just like the `presentationFrom` method, it
will evaluate whether the supplied credentials conform to the supplied presentation definition. Then it creates a
presentation, just like `presentationFrom`. This presentation is provided for your convenience and can be used in your
callback for simple use cases. In more elaborate cases, like for instance with more complex signature suites and/or
selective disclosure, you will probably not use the Presentation directly and make use of other arguments passed into
the callback, like the `EvaluationResults`, `PresentationSubmission` and `Partial<Proof>`.

The `proofOptions` and `signatureOptions`, allow you to populate proof values directly. in which case
the `Partial<Proof>` will have all fields filled to just add it as a proof to the presentation in your callback. This
does mean you would have to create the Presentation first and sign that, which means you probably have no use for the
callback. If you do not provide these values, the `Partial<Proof>`, will still be populated without the proofValue and
jws, based upon your options.

#### Presentation Sign Options

The options accepted by the `verifiablePresentationFrom` are:

```typescript
interface PresentationSignOptions {
  /**
   * The optional holder of the presentation
   */
  holder?: string;

  /**
   * Proof options
   */
  proofOptions?: ProofOptions;

  /**
   * The signature options
   */
  signatureOptions?: SignatureOptions;
}

interface ProofOptions {
  /**
   * The signature type. For instance RsaSignature2018
   */
  type?: ProofType | string;

  /**
   * Type supports selective disclosure?
   */
  typeSupportsSelectiveDisclosure?: boolean;

  /**
   * A challenge protecting against replay attacks
   */
  challenge?: string;

  /**
   * A domain protecting against replay attacks
   */
  domain?: string;

  /**
   * The purpose of this proof, for instance assertionMethod or authentication, see https://www.w3.org/TR/vc-data-model/#proofs-signatures-0
   */
  proofPurpose?: ProofPurpose | string;

  /**
   * The ISO8601 date-time string for creation. You can update the Proof value later in the callback. If not supplied the current date/time will be used
   */
  created?: string;

  /**
   * Similar to challenge. A nonce to protect against replay attacks, used in some ZKP proofs
   */
  nonce?: string;
}

interface SignatureOptions {
  /**
   * The private key
   */
  privateKey?: string;

  /**
   * Key encoding
   */
  keyEncoding?: KeyEncoding;

  /**
   * The verification method value
   */
  verificationMethod?: string;

  /**
   * Can be used if you want to provide the Json-ld proof value directly without relying on the callback function generating it
   */
  proofValue?: string; // One of any number of valid representations of proof values

  /**
   * Can be used if you want to provide the JSW proof value directly without relying on the callback function generating it
   */
  jws?: string; // JWS based proof
}
```

These options are available in your callback function by accessing the `options` field in
the `PresentationSignCallBackParams`.

#### Callback params object

The callback params gets supplied as the single argument to your callback function. It contains the `Presentation`, a
partial 'Proof' typically missing the proofValue/jws signature. It also contains the initially supplied Verifiable
Credentials and Presentation Definition as well as your supplied options.

If contains the Presentation Submission object, which is also found in the presentation. You can use this to create your
own Presentation object if you want. Lastly it contains the evaluation results, which includes the mappings and logs
about the evaluation.

You can either choose to use the `Presentation` and partial `Proof` together with the `options`, or in more elaborate
use cases opt to use the `PresentationSubmission`, `EvaluationResults` and the `options` for instance.

```typescript
export interface PresentationSignCallBackParams {
  /**
   * The originally supplied presentation sign options
   */
  options: PresentationSignOptions;

  /**
   * The presentation definition
   */
  presentationDefinition: PresentationDefinition;

  /**
   * The selected credentials to include in the eventual VP as determined by PEX and/or user
   */
  selectedCredentials: VerifiableCredential[];

  /**
   * The presentation object created from the definition and verifiable credentials.
   * Can be used directly or in more complex situations can be discarded by using the definition, credentials, proof options, submission and evaluation results
   */
  presentation: Presentation;

  /**
   * A partial proof value the callback can use to complete. If proofValue or JWS was supplied the proof could be complete already
   */
  proof: Partial<Proof>;

  /**
   * The presentation submission data, which can also be found in the presentation itself
   */
  presentationSubmission: PresentationSubmission;

  /**
   * The evaluation results, which the callback function could use to create a VP using the proof(s) using the supplied credentials
   */
  evaluationResults: EvaluationResults;
}
```

#### Simple example of the callback function

A simple use case using your library of choice for non-selective disclosure using an ed25519 key and signature.

```typescript
import {
  PEX,
  Proof,
  ProofPurpose,
  ProofType,
  VerifiablePresentation,
  PresentationSignOptions,
  KeyEncoding,
} from '@sphereon/pex';

const pex: PEX = new PEX();

const params: PresentationSignOptions = {
  holder: 'did:example:1234....',
  proofOptions: {
    type: ProofType.Ed25519Signature2018,
    proofPurpose: ProofPurpose.assertionMethod,
  },
  signatureOptions: {
    verificationMethod: 'did:example:"1234......#key',
    keyEncoding: KeyEncoding.Base58,
    privateKey: 'base58 (key encoding type) key here',
  },
};

const vp = pex.verifiablePresentationFrom(
  presentationDefinition,
  selectedCredentials,
  simpleSignedProofCallback,
  params
);

function simpleSignedProofCallback(callBackParams: PresentationSignCallBackParams): VerifiablePresentation {
  // Prereq is properly filled out `proofOptions` and `signatureOptions`, together with a `proofValue` or `jws` value.
  // And thus a generated signature
  const { presentation, proof, options } = callBackParams; // The created partial proof and presentation, as well as original supplied options
  const { signatureOptions, proofOptions } = options; // extract the orignially supploed signature and proof Options
  const privateKeyBase58 = signatureOptions.privateKey; // Please check keyEncoding from signatureOptions first!

  /**
   * Proof looks like this:
   * {
   *    type: 'Ed25519Signature2018',
   *    created: '2021-12-01T20:10:45.000Z',
   *    proofPurpose: 'assertionMethod',
   *    verificationMethod: 'did:example:"1234......#key',
   *    .....
   * }
   */

  // Just an example. Obviously your lib will have a different method signature
  const vp = myVPSignLibrary(presentation, { ...proof, privateKeyBase58 });

  return vp;
}
```

### Utilities

In addition to the core functionality above, the underlying validation methods are exposed as low-level helper
functions.

```typescript
<<<<<<< HEAD
import { pejs } from '@sphereon/pe-js';
=======
import { PEX } from '@sphereon/pex';

const pex: PEX = new PEX();
>>>>>>> 791cad83

const presentationDefinition = {
  ...
};

const result = pex.definitionVersionDiscovery(presentationDefinition);
const { warnings: pdWarnings, errors: pdErrors } = pex.validateDefinition(presentationDefinition);

const presentationSubmission = {
  ...
};

const { warnings: psWarnings, errors: psErrors } = pex.validateSubmission(presentationSubmission);
```

## API

### Evaluate

```typescript
PEX.evaluatePresentation(presentationDefinition, verifiablePresentation);
PEXv1.evaluatePresentation(presentationDefinition, verifiablePresentation);
PEXv2.evaluatePresentation(presentationDefinition, verifiablePresentation);
```

##### Description

These three methods are quite similar. The first One receives a presentation definition object, decides the version
based upon feature detection and act accordingly. The other two are specific to their version.

**For more detailed difference between v1 and v2 please read the From V1 to V2 section**.

Evaluates whether a presentation submission meets the requested presentation definition Since this method will be used
both **before** and **after** creating a VerifiablePresentation, we accept both _signed_ and _unsigned_ version of a
presentation here.

#### Parameters

| name                     | type                     | description                                                                                                                                    |
| ------------------------ | ------------------------ | ---------------------------------------------------------------------------------------------------------------------------------------------- |
| `presentationDefinition` | `PresentationDefinition` | the presentation definition that initiated the request from the verifier                                                                       |
| `presentation`           | `Presentation`           | the Presentation object containing the required credentials and a `presentation_submission` object mapping back to the presentation definition |

#### Return value

If evaluation is successful, `value` will be a non-null `PresentationSubmission` mapping the submitted credentials to
the requested inputs.

```typescript
interface EvaluationResults {
  value?: PresentationSubmission;
  warnings?: string[];
  errors?: Error[];
  verifiableCredential: VerifiableCredential[];
}
```

### SelectFrom

```typescript
PEX.selectFrom(presentationDefinition, credentials, holderDids);
PEXv1.selectFrom(presentationDefinitionV1, credentials, holderDids);
PEXv2.selectFrom(presentationDefinitionV2, credentials, holderDids);
```

##### Description

These three methods are quite similar. The first One receives a presentation definition object, decides the version
based upon feature detection and act accordingly. The other two are specific to their version.

**For more detailed difference between v1 and v2 please read the From V1 to V2 section**.

Gathers the matching credentials that fit a given presentation definition

#### selectFrom Parameters

| name                     | type                     | description                                                                                                                                                  |
| ------------------------ | ------------------------ | ------------------------------------------------------------------------------------------------------------------------------------------------------------ |
| `presentationDefinition` | `PresentationDefinition` | the presentation definition that initiated the request from the verifier                                                                                     |
| `credentials`            | `VerifiableCredential[]` | the array of verifiable credentials to select from                                                                                                           |
| `holderDids`             | `string[]`               | the holder's dids. this can be found in VerifiablePresentation's holder property note that a wallet can have many holderDids retrieved from different places |

#### Return value

- If the selection was successful or partially successful, the `matches` array will consist
  of `SubmissionRequirementMatch` object(s), representing the matching credentials for each `SubmissionRequirement` in
  the `presentationDefinition` input parameter.
- If the selection was not successful, the `errors` array will consist of `Checked` object(s), representing what has
  failed in your selection process.

```typescript
import { Status } from './ConstraintUtils';

interface SelectResults {
  errors?: Checked[];
  matches?: SubmissionRequirementMatch[];
  /**
   * This is the parameter that pejs library user should look into to determine what to do next
   * Status can have three values:
   *  1. INFO: everything is fine, you can call `presentationFrom` after this method
   *  2. WARN: method was called with more credentials than required.
   *       To enhance credential holder's privacy it is recommended to select credentials which are absolutely required.
   *  3. Error: the credentials you've sent didn't satisfy the requirement defined presentationDefinition object
   */
  areRequiredCredentialsPresent: Status;
  /**
   * All matched/selectable credentials
   */
  verifiableCredential?: VerifiableCredential[];
  /**
   * Following are indexes of the verifiableCredentials passed to the selectFrom method that have been selected.
   */
  vcIndexes?: number[];
  warnings?: Checked[];
}

interface SubmissionRequirementMatch {
  name?: string;
  rule: Rules;
  min?: number;
  count?: number;
  max?: number;
  vc_path: string[];
  from?: string[];
  from_nested?: SubmissionRequirementMatch[]; // VerifiableCredential Address
}
```

### PresentationFrom

```typescript
PEX.presentationFrom(presentationDefinition, selectedCredentials, holderDID);
PEXv1.presentationFrom(presentationDefinitionV1, selectedCredentials, holderDID);
PEXv2.presentationFrom(presentationDefinitionV2, selectedCredentials, holderDID);
```

##### Description

These three methods are quite similar. The first One receives a presentation definition object, decides the version
based upon feature detection and act accordingly. The other two are specific to their version.

**For more detailed difference between v1 and v2 please read the From V1 to V2 section**.

Creates the corresponding Presentation Submission object to be included in the Verifiable Presentation response, which
maps the submitted credentials to the requested inputs in the `presentationDefinition` input parameter.

#### presentationFromV1 Parameters

| name                     | type                     | description                                                                                                                                                 |
| ------------------------ | ------------------------ | ----------------------------------------------------------------------------------------------------------------------------------------------------------- |
| `presentationDefinition` | `PresentationDefinition` | the v1 presentation definition that initiated the request from the verifier                                                                                 |
| `selectedCredentials`    | `VerifiableCredential[]` | the array of verifiable credentials that meet the submission requirements in the presentation definition                                                    |
| `holderDid`              | `string`                 | the holder's DID. This can be found in VerifiablePresentation's holder property note that a wallet can have many holderDIDs retrieved from different places |

#### presentationFromV2 Parameters

| name                     | type                     | description                                                                                                                                                 |
| ------------------------ | ------------------------ | ----------------------------------------------------------------------------------------------------------------------------------------------------------- |
| `presentationDefinition` | `PresentationDefinition` | the v2 presentation definition that initiated the request from the verifier                                                                                 |
| `selectedCredentials`    | `VerifiableCredential[]` | the array of verifiable credentials that meet the submission requirements in the presentation definition                                                    |
| `holderDid`              | `string`                 | the holder's DID. This can be found in VerifiablePresentation's holder property note that a wallet can have many holderDIDs retrieved from different places |

#### Return value

If the selected credentials successfully match the submission requirements in the presentation definition, the return
value will be a non-null `PresentationSubmission`

```typescript
interface PresentationSubmission {
  id?: string;
  definition_id: string;
  descriptor_map: Descriptor[];
}
```

### Validation

```typescript
PEX.validateDefinition(objToValidate);
PEXv1.validateDefinition(objToValidate);
PEXv2.validateDefinition(objToValidate);
```

```typescript
validateSubmission(objToValidate);
```

#### Description

A validation utility function for `PresentationDefinition` and `PresentationSubmission` objects. If you know the version
of your presentation definition you can call version-specific functions. If not you can call the general one (located in
PEX) to first determine the version and then validate the presentation definition object against that version's specific
rules.

#### Parameters

| name            | type                                                              | description                                                            |
| --------------- | ----------------------------------------------------------------- | ---------------------------------------------------------------------- |
| `objToValidate` | <code>PresentationDefinition &#124; PresentationSubmission</code> | the presentation definition or presentation submission to be validated |

#### Return value

The `validate` method returns a validated results array `NonEmptyArray<Checked>` , with structure:

```typescript
interface Checked {
  tag: string;
  status: Status;
  message?: string;
}
```

status can have following values `'info' | 'warn' | 'error'`

### Definition Version Discovery

```typescript
PEX.definitionVersionDiscovery(presentationDefinition);
```

#### Description

A utility function for `PresentationDefinition` objects. This method will determine the version of your
presentationDefinition object.

#### Parameters

| name                     | type                                | description                                                         |
| ------------------------ | ----------------------------------- | ------------------------------------------------------------------- |
| `presentationDefinition` | <code>PresentationDefinition</code> | the presentation definition that you need to decide the version for |

#### Return value

The `definitionVersionDiscovery` method returns a version of an error, with following structure:

```typescript
{
  version ? : PEVersion;
  error ? : string;
}

enum PEVersion {
  v1 = 'v1',
  v2 = 'v2',
}
```

## From V1 to V2

The following changes has been made in the v2 version of the Presentation Exchange specification:

1. `schema` has been removed from `InputDescriptor` properties.
2. `presentation_definition` has another property called `frame` and if present, its value MUST be a JSON LD Framing
   Document object
3. `filter` has several more options for filtering:
   - formatMaximum
   - formatMinimum
   - formatExclusiveMaximum
   - formatExclusiveMinimum

As a result we introduced the `PEX` class to replace the former `PEJS` class. This class does feature detection on the
presentation definition to determine whether it is a v1 or v2 spec. Then it delegates the functionality to the PEXv1 or
PEXv2 class respectively.

## Workflow Diagram

![Flow diagram](https://www.plantuml.com/plantuml/proxy?cache=no&src=https://raw.githubusercontent.com/Sphereon-Opensource/pex/develop/docs/simple-scenario.puml)

## For PEX developers

This project has been created using:

- `yarn` version 1.22.5
- `node` version 12.22.1

### Install

```shell
yarn install
```

### Build

```shell
yarn build
```

### Test

The test command runs:

- `eslint`
- `prettier`
- `unit`

You can also run only a single section of these tests, using for example `yarn test:unit`.

```shell
yarn test
```

### Utility scripts

There are several other utility scripts that help with development.

- `yarn fix` - runs `eslint --fix` as well as `prettier` to fix code style
- `yarn cov` - generates code coverage report

# Glossary

| Term                    | Definition                                                                                                                                                                                                                                                                 |
| ----------------------- | -------------------------------------------------------------------------------------------------------------------------------------------------------------------------------------------------------------------------------------------------------------------------- |
| Credential              | A set of one or more claims made by an issuer.                                                                                                                                                                                                                             |
| Verifiable Credential   | Is a tamper-evident credential that has authorship that can be cryptographically verified. Verifiable credentials can be used to build verifiable presentations, which can also be cryptographically verified. The claims in a credential can be about different subjects. |
| Presentation Definition | Presentation Definitions are objects that articulate what proofs a Verifier requires.                                                                                                                                                                                      |
| Holder                  | Holders are entities that have one or more verifiable credentials in their possession. Holders are also the entities that submit proofs to Verifiers to satisfy the requirements described in a Presentation Definition.                                                   |
| Holder's Did            | Unique ID URI string and PKI metadata document format for describing the cryptographic keys and other fundamental PKI values linked to a unique, user-controlled, self-sovereign identifier in holder's wallet                                                             |
| Verifier                | Verifiers are entities that define what proofs they require from a Holder (via a Presentation Definition) in order to proceed with an interaction.                                                                                                                         |
| Issuer                  | A role an entity can perform by asserting claims about one or more subjects, creating a verifiable credential from these claims, and transmitting the verifiable credential to a holder.                                                                                   |
| Presentation            | Data derived from one or more verifiable credentials, issued by one or more issuers                                                                                                                                                                                        |
| Verifiable Presentation | Is a tamper-evident presentation encoded in such a way that authorship of the data can be trusted after a process of cryptographic verification.                                                                                                                           |

## Further work:

1. We know of some potential issues with JWT based (de)serialization
2. Support for hashlinks is not incorporated. We do not inspect them and just treat them as normal URIs
3. In the [DIF documentation](https://identity.foundation/presentation-exchange/#input-evaluation) some entries are
   addressing `nested credentials` and `nested paths` these are currently not fully support yet.<|MERGE_RESOLUTION|>--- conflicted
+++ resolved
@@ -90,11 +90,7 @@
 matches the requested presentation definition from the request.
 
 ```typescript
-<<<<<<< HEAD
-import { pejs } from '@sphereon/pe-js';
-=======
 import { PEX } from '@sphereon/pex';
->>>>>>> 791cad83
 
 const pex: PEX = new PEX();
 
@@ -148,14 +144,10 @@
 A credential query allows holders to filter their set of credentials for matches to a given presentation definition.
 
 ```typescript
-<<<<<<< HEAD
-import { pejs } from '@sphereon/pe-js';
-=======
 import { PEX } from '@sphereon/pex';
 import { VerifiableCredential } from "./SSI.types";
 
 const pex: PEX = new PEX();
->>>>>>> 791cad83
 
 // Definition from verifier request
 const presentationDefinition = {
@@ -195,13 +187,9 @@
 chapter for this.
 
 ```typescript
-<<<<<<< HEAD
-import { pejs, Presentation } from '@sphereon/pe-js';
-=======
 import { PEX, Presentation } from '@sphereon/pex';
 
 const pex: PEX = new PEX();
->>>>>>> 791cad83
 
 // Construct presentation from selected credentials
 const presentation: Presentation = pex.presentationFrom(presentationDefinition, selectedCredentials, holderDID);
@@ -462,13 +450,9 @@
 functions.
 
 ```typescript
-<<<<<<< HEAD
-import { pejs } from '@sphereon/pe-js';
-=======
 import { PEX } from '@sphereon/pex';
 
 const pex: PEX = new PEX();
->>>>>>> 791cad83
 
 const presentationDefinition = {
   ...
