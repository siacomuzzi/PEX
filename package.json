--- conflicted
+++ resolved
@@ -1,10 +1,6 @@
 {
   "name": "@sphereon/pex",
-<<<<<<< HEAD
   "version": "2.0.0-unstable.4",
-=======
-  "version": "1.1.6-unstable.0",
->>>>>>> 38789091
   "description": "A Typescript implementation of the v1 and v2 DIF Presentation Exchange specification",
   "main": "dist/main/index.js",
   "module": "dist/module/index.js",
@@ -39,11 +35,7 @@
     "node": ">=16"
   },
   "dependencies": {
-<<<<<<< HEAD
-    "@sphereon/ssi-types": "^0.8.1-next.120",
-=======
-    "@sphereon/ssi-types": "0.8.1-next.6",
->>>>>>> 38789091
+    "@sphereon/ssi-types": "0.8.1-next.120",
     "@sphereon/pex-models": "^1.1.0",
     "ajv": "^8.11.0",
     "ajv-formats": "^2.1.1",
