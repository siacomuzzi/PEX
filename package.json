{
  "name": "@sphereon/pex",
<<<<<<< HEAD
  "version": "1.1.1",
=======
  "version": "1.1.2-UNSTABLE.0",
>>>>>>> 01dc7088
  "description": "A Typescript implementation of the v1 and v2 DIF Presentation Exchange specification",
  "main": "dist/main/index.js",
  "module": "dist/module/index.js",
  "browser": "dist/browser/index.js",
  "typings": "dist/main/index.d.ts",
  "repository": "https://github.com/Sphereon-Opensource/pex.git",
  "license": "Apache-2.0",
  "keywords": [
    "SSI",
    "Presentation Exchange",
    "Verifiable Credentials",
    "Verifiable Presentations",
    "Selective Disclosure",
    "DIF"
  ],
  "scripts": {
    "build": "run-p build:*",
    "build:main": "tsc -p tsconfig.main.json",
    "build:browser": "tsc -p tsconfig.browser.json",
    "build:module": "tsc -p tsconfig.module.json",
    "clean": "rimraf node_modules dist coverage",
    "fix": "run-s fix:*",
    "fix:prettier": "prettier \"{lib,test}/**/*.ts\" --write",
    "fix:lint": "eslint . --ext .ts --fix",
    "test": "run-s build test:*",
    "test:lint": "eslint . --ext .ts",
    "test:prettier": "prettier \"{lib,test}/**/*.ts\" --list-different",
    "test:unit": "jest",
    "test:cov": "jest --ci --coverage && codecov"
  },
  "engines": {
    "node": ">=10"
  },
  "dependencies": {
    "@sphereon/pex-models": "^1.1.0",
    "ajv": "^8.11.0",
    "ajv-formats": "^2.1.1",
    "jsonpath": "^1.1.1",
    "jwt-decode": "^3.1.2",
    "nanoid": "^3.3.4",
    "string.prototype.matchall": "^4.0.7"
  },
  "devDependencies": {
    "@types/jest": "^27.5.1",
    "@types/jsonpath": "^0.2.0",
    "@types/node": "^17.0.36",
    "@typescript-eslint/eslint-plugin": "^5.26.0",
    "@typescript-eslint/parser": "^5.26.0",
    "codecov": "^3.8.3",
    "cspell": "^6.0.0",
    "eslint": "^8.16.0",
    "eslint-config-prettier": "^8.5.0",
    "eslint-plugin-eslint-comments": "^3.2.0",
    "eslint-plugin-import": "^2.26.0",
    "jest": "^28.1.0",
    "npm-run-all": "^4.1.5",
    "open-cli": "^7.0.1",
    "prettier": "^2.6.2",
    "rimraf": "^3.0.2",
    "ts-jest": "^28.0.3",
    "ts-node": "^10.8.0",
    "typescript": "^4.7.2"
  },
  "files": [
    "index.ts",
    "/dist",
    "CHANGELOG.md",
    "LICENSE",
    "README.md"
  ],
  "prettier": {
    "singleQuote": true,
    "printWidth": 120
  }
}<|MERGE_RESOLUTION|>--- conflicted
+++ resolved
@@ -1,10 +1,6 @@
 {
   "name": "@sphereon/pex",
-<<<<<<< HEAD
-  "version": "1.1.1",
-=======
-  "version": "1.1.2-UNSTABLE.0",
->>>>>>> 01dc7088
+  "version": "1.1.2",
   "description": "A Typescript implementation of the v1 and v2 DIF Presentation Exchange specification",
   "main": "dist/main/index.js",
   "module": "dist/module/index.js",
