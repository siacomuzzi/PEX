# Release Notes

<<<<<<< HEAD
## v0.1.0 - 2021-09-03
This is the first Beta release of the Presentation Exchange typescript library. Please note that the interfaces might still slightly change as the software still is in active development.

- 1st Beta release:
  * pejs.selectFrom() method
  * Bugfixes
=======
## v0.1.0 BETA1 - 2021-08-27
- pejs.selectFrom() method
- Fixed: 
  * submissionFrom should use results from evaluate
  * validateSubmission should be successfully called
>>>>>>> 51e30f67


- Planned:
  1. Implement actual hashlink validation, according to [DIF documentation](https://identity.foundation/presentation-exchange/#input-evaluation)
  
     >4.3.1- If the Input Descriptor schema object uri is a hashlink or similar value that points to immutable content, then the content of the retrieved schema must also match
  2. Some entries in [DIF documentation](https://identity.foundation/presentation-exchange/#input-evaluation) are addressing `nested credentials` and `nested paths`, which are currently only partially supported.




## v0.0.1 - 2021-08-17
This is the first Alpha release of the Presentation Exchange typescript library. Please note that the interfaces might still change a bit as the software still is in active development.

- Alpha release:
  * Input Evaluation
  * Credential Query (partially available)
  * Utilities

- Planned for Beta:
  * pejs.selectFrom() method<|MERGE_RESOLUTION|>--- conflicted
+++ resolved
@@ -1,25 +1,20 @@
 # Release Notes
 
-<<<<<<< HEAD
 ## v0.1.0 - 2021-09-03
 This is the first Beta release of the Presentation Exchange typescript library. Please note that the interfaces might still slightly change as the software still is in active development.
 
-- 1st Beta release:
+- Added:
   * pejs.selectFrom() method
-  * Bugfixes
-=======
-## v0.1.0 BETA1 - 2021-08-27
-- pejs.selectFrom() method
-- Fixed: 
+
+- Fixed:
   * submissionFrom should use results from evaluate
   * validateSubmission should be successfully called
->>>>>>> 51e30f67
 
 
-- Planned:
-  1. Implement actual hashlink validation, according to [DIF documentation](https://identity.foundation/presentation-exchange/#input-evaluation)
+- Known issues:
+  1. Implementation of actual hashlink validation, according to [DIF documentation](https://identity.foundation/presentation-exchange/#input-evaluation) is missing
+     >4.3.1- If the Input Descriptor schema object uri is a hashlink or similar value that points to immutable content, then the content of the retrieved schema must also match
   
-     >4.3.1- If the Input Descriptor schema object uri is a hashlink or similar value that points to immutable content, then the content of the retrieved schema must also match
   2. Some entries in [DIF documentation](https://identity.foundation/presentation-exchange/#input-evaluation) are addressing `nested credentials` and `nested paths`, which are currently only partially supported.
 
 
