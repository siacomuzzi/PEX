--- conflicted
+++ resolved
@@ -1,24 +1,19 @@
 # Release Notes
-
-<<<<<<< HEAD
-## v0.2.2 - 2021-09-15
-Make project compatible with browsers / react
-
-- Fixed:
-  * Make compatible with browsers/react
-  
-=======
-## v0.2.2 - 2021-09-23
+## v0.2.3 - 2021-09-23
 Updated dependencies and some forgotten expression changes
 
 - Fixed:
   * Incorrect handling of the schema array in the submission requirements. See: https://github.com/decentralized-identity/presentation-exchange/issues/250
 
 - Updated:
-  * Dependency of tmpl updated from 1.0.4 to 1.0.5 because of a CVE 
+  * Dependency of tmpl updated from 1.0.4 to 1.0.5 because of a CVE
 
+## v0.2.2 - 2021-09-15
+Make project compatible with browsers / react
 
->>>>>>> b171d2c8
+- Fixed:
+  * Make compatible with browsers/react
+
 ## v0.2.1 - 2021-09-15
 Updated dependencies and some forgotten expression changes
 
