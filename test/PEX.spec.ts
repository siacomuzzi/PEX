--- conflicted
+++ resolved
@@ -314,11 +314,7 @@
     jwtVc.exp = (+new Date()).toString();
     jwtVc.vc.credentialSubject.expirationDate = (+new Date() + 2).toString();
     expect(() => SSITypesBuilder.mapExternalVerifiableCredentialsToInternal([jwtVc])).toThrowError(
-<<<<<<< HEAD
-      `Inconsistent expiration dates between JWT claim (${jwtVc.exp} and VC value (${jwtVc.vc.credentialSubject.expirationDate})`
-=======
       `Inconsistent expiration dates between JWT claim (${jwtVc.exp}) and VC value (${jwtVc.vc.credentialSubject.expirationDate})`
->>>>>>> 7a46cd0b
     );
   });
 
@@ -333,11 +329,7 @@
     const jwtVc: IJwtVerifiableCredential = getFile('test/dif_pe_examples/vp/vp_general.json').verifiableCredential[0];
     jwtVc.iss = 'did:test:456';
     expect(() => SSITypesBuilder.mapExternalVerifiableCredentialsToInternal([jwtVc])).toThrowError(
-<<<<<<< HEAD
-      `Inconsistent issuers between JWT claim (${jwtVc.iss} and VC value (${jwtVc.vc.issuer})`
-=======
       `Inconsistent issuers between JWT claim (${jwtVc.iss}) and VC value (${jwtVc.vc.issuer})`
->>>>>>> 7a46cd0b
     );
   });
 
@@ -354,11 +346,7 @@
     jwtVc.nbf = new Date().toISOString();
     jwtVc.vc.issuanceDate = (+new Date() + 2).toString();
     expect(() => SSITypesBuilder.mapExternalVerifiableCredentialsToInternal([jwtVc])).toThrowError(
-<<<<<<< HEAD
-      `Inconsistent issuance dates between JWT claim (${jwtVc.nbf} and VC value (${jwtVc.vc.issuanceDate})`
-=======
       `Inconsistent issuance dates between JWT claim (${jwtVc.nbf}) and VC value (${jwtVc.vc.issuanceDate})`
->>>>>>> 7a46cd0b
     );
   });
 
@@ -373,11 +361,7 @@
     const jwtVc: IJwtVerifiableCredential = getFile('test/dif_pe_examples/vp/vp_general.json').verifiableCredential[0];
     jwtVc.sub = 'did:test:123';
     expect(() => SSITypesBuilder.mapExternalVerifiableCredentialsToInternal([jwtVc])).toThrowError(
-<<<<<<< HEAD
-      `Inconsistent credential subject ids between JWT claim (${jwtVc.sub} and VC value (${jwtVc.vc.credentialSubject.id})`
-=======
       `Inconsistent credential subject ids between JWT claim (${jwtVc.sub}) and VC value (${jwtVc.vc.credentialSubject.id})`
->>>>>>> 7a46cd0b
     );
   });
 
@@ -392,11 +376,7 @@
     const jwtVc: IJwtVerifiableCredential = getFile('test/dif_pe_examples/vp/vp_general.json').verifiableCredential[0];
     jwtVc.jti = 'test';
     expect(() => SSITypesBuilder.mapExternalVerifiableCredentialsToInternal([jwtVc])).toThrowError(
-<<<<<<< HEAD
-      `Inconsistent credential ids between JWT claim (${jwtVc.jti} and VC value (${jwtVc.vc.id})`
-=======
       `Inconsistent credential ids between JWT claim (${jwtVc.jti}) and VC value (${jwtVc.vc.id})`
->>>>>>> 7a46cd0b
     );
   });
 
