--- conflicted
+++ resolved
@@ -1,6 +1,6 @@
 import fs from 'fs';
 
-import { PresentationDefinition, PresentationSubmission } from "@sphereon/pe-models";
+import { PresentationDefinition } from "@sphereon/pe-models";
 
 import { Status } from '../../lib';
 import { EvaluationClient } from "../../lib/evaluation/evaluationClient";
@@ -33,16 +33,8 @@
     message1.payload = {"result": [], "valid": true};
     const message2 = {...message, ['verifiable_credential_path']: '$.verifiableCredential[2]'};
     message2.payload = {"result": [], "valid": true};
-<<<<<<< HEAD
-    const evaluationHandler: EvaluationHandler = new InputDescriptorFilterEvaluationHandler();
-    const results: HandlerCheckResult[] = [];
-    const presentationSubmission: PresentationSubmission = { id: "", definition_id: "", descriptor_map: []};
-    evaluationHandler.presentationSubmission = presentationSubmission;
-    evaluationHandler.results = results;
-=======
     const evaluationClient: EvaluationClient = new EvaluationClient();
     const evaluationHandler: EvaluationHandler = new InputDescriptorFilterEvaluationHandler(evaluationClient);
->>>>>>> 2eb9c554
     evaluationHandler.handle(presentationDefinition, inputCandidates);
     expect(evaluationClient.results).toEqual([message0, message1, message2]);
   });
@@ -57,16 +49,8 @@
     message1.payload = {"result": [], "valid": true};
     const message2 = {...message, ['verifiable_credential_path']: '$.verifiableCredential[2]'};
     message2.payload = {"result": [], "valid": true};
-<<<<<<< HEAD
-    const evaluationHandler: EvaluationHandler = new InputDescriptorFilterEvaluationHandler();
-    const results: HandlerCheckResult[] = [];
-    const presentationSubmission: PresentationSubmission = { id: "", definition_id: "", descriptor_map: []};
-    evaluationHandler.presentationSubmission = presentationSubmission;
-    evaluationHandler.results = results;
-=======
     const evaluationClient: EvaluationClient = new EvaluationClient();
     const evaluationHandler: EvaluationHandler = new InputDescriptorFilterEvaluationHandler(evaluationClient);
->>>>>>> 2eb9c554
     evaluationHandler.handle(presentationDefinition, inputCandidates);
     expect(evaluationClient.results).toEqual([message0, message1, message2]);
   });
@@ -81,16 +65,8 @@
     message1.payload = {"result": [], "valid": true};
     const message2 = {...message, ['verifiable_credential_path']: '$.verifiableCredential[2]'};
     message2.payload = {"result": [], "valid": true};
-<<<<<<< HEAD
-    const evaluationHandler: EvaluationHandler = new InputDescriptorFilterEvaluationHandler();
-    const results: HandlerCheckResult[] = [];
-    const presentationSubmission: PresentationSubmission = { id: "", definition_id: "", descriptor_map: []};
-    evaluationHandler.presentationSubmission = presentationSubmission;
-    evaluationHandler.results = results;
-=======
     const evaluationClient: EvaluationClient = new EvaluationClient();
     const evaluationHandler: EvaluationHandler = new InputDescriptorFilterEvaluationHandler(evaluationClient);
->>>>>>> 2eb9c554
     evaluationHandler.handle(presentationDefinition, inputCandidates);
     expect(evaluationClient.results).toEqual([message0, message1, message2]);
   });
@@ -109,16 +85,8 @@
     message1.payload = {"result": [], "valid": false};
     const message2 = {...message0, ['verifiable_credential_path']: '$.verifiableCredential[2]'};
     message2.payload = {"result": [], "valid": false};
-<<<<<<< HEAD
-    const evaluationHandler: EvaluationHandler = new InputDescriptorFilterEvaluationHandler();
-    const results: HandlerCheckResult[] = [];
-    const presentationSubmission: PresentationSubmission = { id: "", definition_id: "", descriptor_map: []};
-    evaluationHandler.presentationSubmission = presentationSubmission;
-    evaluationHandler.results = results;
-=======
     const evaluationClient: EvaluationClient = new EvaluationClient();
     const evaluationHandler: EvaluationHandler = new InputDescriptorFilterEvaluationHandler(evaluationClient);
->>>>>>> 2eb9c554
     evaluationHandler.handle(presentationDefinition, inputCandidates);
     expect(evaluationClient.results).toEqual([message0, message1, message2]);
   });
@@ -133,16 +101,8 @@
     message1.payload = {"result": {"path": ["$", "issuer"], "value": "did:foo:123"}, "valid": false};
     const message2 = {...message0, ['verifiable_credential_path']: '$.verifiableCredential[2]'};
     message2.payload = {"result": {"path": ["$", "issuer"], "value": "did:foo:123"}, "valid": false};
-<<<<<<< HEAD
-    const evaluationHandler: EvaluationHandler = new InputDescriptorFilterEvaluationHandler();
-    const results: HandlerCheckResult[] = [];
-    const presentationSubmission: PresentationSubmission = { id: "", definition_id: "", descriptor_map: []};
-    evaluationHandler.presentationSubmission = presentationSubmission;
-    evaluationHandler.results = results;
-=======
     const evaluationClient: EvaluationClient = new EvaluationClient();
     const evaluationHandler: EvaluationHandler = new InputDescriptorFilterEvaluationHandler(evaluationClient);
->>>>>>> 2eb9c554
     evaluationHandler.handle(presentationDefinition, inputCandidates);
     expect(evaluationClient.results).toEqual([message0, message1, message2]);
   });
@@ -155,16 +115,8 @@
     message1.payload = {"result": {"path": ["$", "issuer"], "value": "did:foo:123"}, "valid": true};
     const message2 = {...message, ['verifiable_credential_path']: '$.verifiableCredential[2]'};
     message2.payload = {"result": {"path": ["$", "issuer"], "value": "did:foo:123"}, "valid": true};
-<<<<<<< HEAD
-    const evaluationHandler: EvaluationHandler = new InputDescriptorFilterEvaluationHandler();
-    const results: HandlerCheckResult[] = [];
-    const presentationSubmission: PresentationSubmission = { id: "", definition_id: "", descriptor_map: []};
-    evaluationHandler.presentationSubmission = presentationSubmission;
-    evaluationHandler.results = results;
-=======
     const evaluationClient: EvaluationClient = new EvaluationClient();
     const evaluationHandler: EvaluationHandler = new InputDescriptorFilterEvaluationHandler(evaluationClient);
->>>>>>> 2eb9c554
     evaluationHandler.handle(presentationDefinition, inputCandidates);
     expect(evaluationClient.results).toEqual([message, message1, message2]);
   });
@@ -182,11 +134,9 @@
     const message6 = {...message0, ['verifiable_credential_path']: '$.mostInnerClaim[0]' };
     const message7 = {...message1, ['verifiable_credential_path']: '$.mostInnerClaim[0]' };
     const message8 = {...message2, ['verifiable_credential_path']: '$.mostInnerClaim[0]' };
-    const evaluationHandler: EvaluationHandler = new InputDescriptorFilterEvaluationHandler();
+    const evaluationClient: EvaluationClient = new EvaluationClient();
+    const evaluationHandler: EvaluationHandler = new InputDescriptorFilterEvaluationHandler(evaluationClient);
     const results: HandlerCheckResult[] = [];
-    const presentationSubmission: PresentationSubmission = { id: "", definition_id: "", descriptor_map: []};
-    evaluationHandler.presentationSubmission = presentationSubmission;
-    evaluationHandler.results = results;
     evaluationHandler.handle(presentationDefinition, inputCandidates);
     expect(results.filter(result => result.status === Status.INFO))
     .toEqual([message0, message1, message2, message3, message4, message5, message6, message7, message8]);
