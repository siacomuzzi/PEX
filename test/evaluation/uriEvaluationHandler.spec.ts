--- conflicted
+++ resolved
@@ -28,19 +28,11 @@
     const evaluationClient: EvaluationClient = new EvaluationClient();
     const evaluationHandler = new UriEvaluationHandler(evaluationClient);
     const wvc: WrappedVerifiableCredential = {
-<<<<<<< HEAD
       credential: vpSimple.verifiableCredential[0] as ICredential,
       decoded: vpSimple.verifiableCredential[0] as IVerifiableCredential,
       format: 'ldp',
       original: vpSimple.verifiableCredential[0],
       type: OriginalType.JSONLD,
-=======
-      decoded: <IVerifiableCredential>vpSimple.verifiableCredential[0],
-      original: vpSimple.verifiableCredential[0],
-      credential: vpSimple.verifiableCredential[0] as ICredential,
-      type: OriginalType.JSONLD,
-      format: 'ldp_vc',
->>>>>>> 34ae27da
     };
     evaluationHandler.handle(pd, [wvc]);
     const errorResults = evaluationClient.results.filter((result) => result.status === Status.ERROR);
@@ -53,24 +45,14 @@
     ).presentation_definition;
     const pd = SSITypesBuilder.createInternalPresentationDefinitionV1FromModelEntity(pdSchema);
     const vpSimple: IVerifiablePresentation = getFile('./test/dif_pe_examples/vp/vp-simple-age-predicate.json');
-<<<<<<< HEAD
     const vc: IVerifiableCredential = vpSimple.verifiableCredential[0] as IVerifiableCredential;
-=======
-    const vc: IVerifiableCredential = <IVerifiableCredential>vpSimple.verifiableCredential[0];
->>>>>>> 34ae27da
     vc['@context' as keyof IVerifiableCredential] = ['https://www.test.org/mock'];
     const wvc: WrappedVerifiableCredential = {
       credential: vc as ICredential,
       decoded: vc,
       format: 'ldp',
       original: vc,
-<<<<<<< HEAD
       type: OriginalType.JSONLD,
-=======
-      credential: vc as ICredential,
-      type: OriginalType.JSONLD,
-      format: 'ldp_vc',
->>>>>>> 34ae27da
     };
     const evaluationClient: EvaluationClient = new EvaluationClient();
     const evaluationHandler = new UriEvaluationHandler(evaluationClient);
@@ -81,7 +63,7 @@
         '$[0]',
         'UriEvaluation',
         Status.ERROR,
-        PexMessages.URI_EVALUATION_DIDNT_PASS,
+        PEMessages.URI_EVALUATION_DIDNT_PASS,
         {
           inputDescriptorsUris: ['https://www.w3.org/2018/credentials/v1'],
           vcContext: ['https://www.test.org/mock'],
@@ -101,11 +83,7 @@
     ).presentation_definition;
     const pd = SSITypesBuilder.createInternalPresentationDefinitionV1FromModelEntity(pdSchema);
     const vpSimple: IVerifiablePresentation = getFile('./test/dif_pe_examples/vp/vp_general.json');
-<<<<<<< HEAD
     const vc: IVerifiableCredential = vpSimple.verifiableCredential[0] as IVerifiableCredential;
-=======
-    const vc: IVerifiableCredential = <IVerifiableCredential>vpSimple.verifiableCredential[0];
->>>>>>> 34ae27da
     const evaluationClient: EvaluationClient = new EvaluationClient();
     const evaluationHandler = new UriEvaluationHandler(evaluationClient);
     const wvc: WrappedVerifiableCredential = {
@@ -113,13 +91,7 @@
       decoded: vc,
       format: 'ldp',
       original: vc,
-<<<<<<< HEAD
       type: OriginalType.JSONLD,
-=======
-      credential: vc as ICredential,
-      type: OriginalType.JSONLD,
-      format: 'ldp_vc',
->>>>>>> 34ae27da
     };
     evaluationHandler.handle(pd, [wvc]);
     const errorResults = evaluationClient.results.filter((result) => result.status === Status.ERROR);
@@ -133,55 +105,29 @@
     pdSchema.input_descriptors[0].schema[0].uri = 'https://business-standards.org/schemas/employment-history.json';
     const pd = SSITypesBuilder.createInternalPresentationDefinitionV1FromModelEntity(pdSchema);
     const vpSimple: IVerifiablePresentation = getFile('./test/dif_pe_examples/vp/vp_general.json');
-<<<<<<< HEAD
     const vc0: IVerifiableCredential = vpSimple.verifiableCredential[0] as IVerifiableCredential;
-=======
-    const vc0: IVerifiableCredential = <IVerifiableCredential>vpSimple.verifiableCredential[0];
->>>>>>> 34ae27da
     const wvc0: WrappedVerifiableCredential = {
       credential: vc0 as ICredential,
       decoded: vc0,
       format: 'ldp',
       original: vc0,
-<<<<<<< HEAD
       type: OriginalType.JSONLD,
     };
     const vc1: IVerifiableCredential = vpSimple.verifiableCredential[1] as IVerifiableCredential;
-=======
-      credential: vc0 as ICredential,
-      type: OriginalType.JSONLD,
-      format: 'ldp_vc',
-    };
-    const vc1: IVerifiableCredential = <IVerifiableCredential>vpSimple.verifiableCredential[1];
->>>>>>> 34ae27da
     const wvc1: WrappedVerifiableCredential = {
       credential: vc1 as ICredential,
       decoded: vc1,
       format: 'ldp',
       original: vc1,
-<<<<<<< HEAD
       type: OriginalType.JSONLD,
     };
     const vc2: IVerifiableCredential = vpSimple.verifiableCredential[2] as IVerifiableCredential;
-=======
-      credential: vc1 as ICredential,
-      type: OriginalType.JSONLD,
-      format: 'ldp_vc',
-    };
-    const vc2: IVerifiableCredential = <IVerifiableCredential>vpSimple.verifiableCredential[2];
->>>>>>> 34ae27da
     const wvc2: WrappedVerifiableCredential = {
       credential: vc2 as ICredential,
       decoded: vc2,
       format: 'ldp',
       original: vc2,
-<<<<<<< HEAD
       type: OriginalType.JSONLD,
-=======
-      credential: vc2 as ICredential,
-      type: OriginalType.JSONLD,
-      format: 'ldp_vc',
->>>>>>> 34ae27da
     };
     const evaluationClient: EvaluationClient = new EvaluationClient();
     const evaluationHandler = new UriEvaluationHandler(evaluationClient);
