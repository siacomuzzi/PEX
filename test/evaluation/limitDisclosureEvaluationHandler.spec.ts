--- conflicted
+++ resolved
@@ -36,13 +36,9 @@
     const evaluationClient: EvaluationClient = new EvaluationClient();
     const wvcs = SSITypesBuilder.mapExternalVerifiableCredentialsToWrappedVcs([vpSimple.verifiableCredential[0]]);
     evaluationClient.evaluate(pd, wvcs, HOLDER_DID, LIMIT_DISCLOSURE_SIGNATURE_SUITES);
-<<<<<<< HEAD
     expect(
       (evaluationClient.wrappedVcs[0].credential.credentialSubject as ICredentialSubject & AdditionalClaims)['etc']
     ).toBeUndefined();
-=======
-    expect(evaluationClient.wrappedVcs[0].credential.credentialSubject['etc']).toBeUndefined();
->>>>>>> 34ae27da
   });
 
   it("should return ok if verifiable Credential doesn't have the birthPlace field", () => {
@@ -55,15 +51,11 @@
     const pd = SSITypesBuilder.createInternalPresentationDefinitionV1FromModelEntity(pdSchema);
     const evaluationClient: EvaluationClient = new EvaluationClient();
     evaluationClient.evaluate(pd, wvcs, HOLDER_DID, LIMIT_DISCLOSURE_SIGNATURE_SUITES);
-<<<<<<< HEAD
     expect(
       (evaluationClient.wrappedVcs[0].credential.credentialSubject as ICredentialSubject & AdditionalClaims)[
         'birthPlace'
       ]
     ).toBeUndefined();
-=======
-    expect(evaluationClient.wrappedVcs[0].credential.credentialSubject['birthPlace']).toBeUndefined();
->>>>>>> 34ae27da
   });
 
   it('should report an error if limit disclosure is not supported', () => {
@@ -72,26 +64,18 @@
     ).presentation_definition;
     const vpSimple: IVerifiablePresentation = getFile('./test/dif_pe_examples/vp/vp-multiple-constraints.json');
     if ('type' in (<IVerifiableCredential>vpSimple.verifiableCredential[0]).proof) {
-<<<<<<< HEAD
       (<IProof>(vpSimple.verifiableCredential[0] as IVerifiableCredential).proof).type = 'limit disclosure unsupported';
-=======
-      (<IProof>(<IVerifiableCredential>vpSimple.verifiableCredential[0]).proof).type = 'limit disclosure unsupported';
->>>>>>> 34ae27da
     }
     const wvcs = SSITypesBuilder.mapExternalVerifiableCredentialsToWrappedVcs([vpSimple.verifiableCredential[0]]);
     pdSchema.input_descriptors[0].schema.push({ uri: 'https://www.w3.org/2018/credentials/v1' });
     const pd = SSITypesBuilder.createInternalPresentationDefinitionV1FromModelEntity(pdSchema);
     const evaluationClient: EvaluationClient = new EvaluationClient();
     evaluationClient.evaluate(pd, wvcs, HOLDER_DID, LIMIT_DISCLOSURE_SIGNATURE_SUITES);
-<<<<<<< HEAD
     expect(
       (evaluationClient.wrappedVcs[0].credential.credentialSubject as ICredentialSubject & AdditionalClaims)[
         'birthPlace'
       ]
     ).toEqual('Maarssen');
-=======
-    expect(evaluationClient.wrappedVcs[0].credential.credentialSubject['birthPlace']).toEqual('Maarssen');
->>>>>>> 34ae27da
     expect(evaluationClient.results[7]).toEqual({
       evaluator: 'LimitDisclosureEvaluation',
       input_descriptor_path: '$.input_descriptors[0]',
@@ -106,24 +90,16 @@
       './test/dif_pe_examples/pdV1/pd-schema-multiple-constraints.json'
     ).presentation_definition;
     const vpSimple: IVerifiablePresentation = getFile('./test/dif_pe_examples/vp/vp-multiple-constraints.json');
-<<<<<<< HEAD
-    const vc: IVerifiableCredential = vpSimple.verifiableCredential[0] as IVerifiableCredential;
-=======
-    const vc: IVerifiableCredential = <IVerifiableCredential>vpSimple.verifiableCredential[0];
->>>>>>> 34ae27da
+    const vc: IVerifiableCredential = <IVerifiableCredential>vpSimple.verifiableCredential[0] as IVerifiableCredential;
     pdSchema.input_descriptors[0].schema.push({ uri: 'https://www.w3.org/2018/credentials/v1' });
     const pd = SSITypesBuilder.createInternalPresentationDefinitionV1FromModelEntity(pdSchema);
     delete ((vc as ICredential).credentialSubject as ICredentialSubject & AdditionalClaims)['details'];
     const wvcs: WrappedVerifiableCredential[] = SSITypesBuilder.mapExternalVerifiableCredentialsToWrappedVcs([vc]);
     const evaluationClient: EvaluationClient = new EvaluationClient();
     evaluationClient.evaluate(pd, wvcs, HOLDER_DID, LIMIT_DISCLOSURE_SIGNATURE_SUITES);
-<<<<<<< HEAD
     expect(
       (evaluationClient.wrappedVcs[0].credential.credentialSubject as ICredentialSubject & AdditionalClaims)['details']
     ).toBeUndefined();
-=======
-    expect(evaluationClient.wrappedVcs[0].credential.credentialSubject['details']).toBeUndefined();
->>>>>>> 34ae27da
     expect(evaluationClient.results[6]).toEqual({
       evaluator: 'LimitDisclosureEvaluation',
       input_descriptor_path: '$.input_descriptors[0]',
