--- conflicted
+++ resolved
@@ -1692,11 +1692,7 @@
         {
           count: 1,
           from: ['B'],
-<<<<<<< HEAD
-          matches: ['$[1]', '$[2]'],
-=======
           matches: ['$[0]', '$[1]'],
->>>>>>> 4253e1bd
           name: 'Submission of educational transcripts',
           rule: 'pick',
         },
