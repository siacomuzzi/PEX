import { PresentationDefinition } from '@sphereon/pe-models';

import { PEJS, VerifiableCredential } from '../../lib';

import { Wallet } from './core/Wallet';

describe('1st scenario', () => {
  /**
   * This scenario contains a flow in which Alice wants to prove to Bob that she has some kind of Credentials.
   * Alice has previously contacted Bob and therefore know what he's expecting.
   * It means that Bob has already sent her a PresentationDefinition object.
   * now, Alice has to look into her wallet and select the credentials that she knows she will need for the actual proof.
   * In the first example the PresentationDefinition object is a simple one. Bob is sending her a presentationDefinition with two InputDescriptors
   * Alice has only one credential in her wallet that have the properties requested by Bob
   */
  it('should return ok get the right presentationSubmission', function () {
    const pd: PresentationDefinition = getPresentationDefinition();
    const pejs: PEJS = new PEJS();
    /**
     * optional, first we want to make sure that the presentationDefinition object that we got is correct
     */
    const result = pejs.validateDefinition(pd);
    expect(result).toEqual([{ tag: 'root', status: 'info', message: 'ok' }]);
    const wallet: Wallet = new Wallet();
    /**
     * we get the verifiableCredentials from our wallet
     */
    const holderWallet: { holder: string; verifiableCredentials: VerifiableCredential[] } = wallet.getWallet();
    expect(holderWallet.holder).toEqual('did:key:z6MkjRagNiMu91DduvCvgEsqLZDVzrJzFrwahc4tXLt9DoHd');
    /**
     * evaluation result will be:
     evaluationResult:  {
      "warnings": [],
      "errors": [
        {
          "tag": "FilterEvaluation",
          "status": "error",
          "message": "Input candidate failed filter evaluation: $.input_descriptors[0]: $[0]"
        },
        {
          "tag": "FilterEvaluation",
          "status": "error",
          "message": "Input candidate does not contain property: $.input_descriptors[1]: $[0]"
        },
        {
          "tag": "FilterEvaluation",
          "status": "error",
          "message": "Input candidate failed filter evaluation: $.input_descriptors[0]: $[1]"
        },
        {
          "tag": "FilterEvaluation",
          "status": "error",
          "message": "Input candidate does not contain property: $.input_descriptors[1]: $[1]"
        },
        {
          "tag": "MarkForSubmissionEvaluation",
          "status": "error",
          "message": "The input candidate is not eligible for submission: $.input_descriptors[0]: $[0]"
        },
        {
          "tag": "MarkForSubmissionEvaluation",
          "status": "error",
          "message": "The input candidate is not eligible for submission: $.input_descriptors[1]: $[0]"
        },
        {
          "tag": "MarkForSubmissionEvaluation",
          "status": "error",
          "message": "The input candidate is not eligible for submission: $.input_descriptors[0]: $[1]"
        },
        {
          "tag": "MarkForSubmissionEvaluation",
          "status": "error",
          "message": "The input candidate is not eligible for submission: $.input_descriptors[1]: $[1]"
        }
      ],
      "value": {
        "id": "lHLhHOZzvJ9Lkb3aORdBW",
        "definition_id": "31e2f0f1-6b70-411d-b239-56aed5321884",
        "descriptor_map": [
          {
            "id": "e73646de-43e2-4d72-ba4f-090d01c11eac",
            "format": "ldp_vc",
            "path": "$[2]"
          },
          {
            "id": "867bfe7a-5b91-46b2-9ba4-70028b8d9cc8",
            "format": "ldp_vc",
            "path": "$[2]"
          }
        ]
      }
    }
     */
    const evaluationResult = pejs.evaluatePresentation(pd, {
      '@context': [],
      holder: holderWallet.holder,
      type: [],
      verifiableCredential: holderWallet.verifiableCredentials,
    });
    expect(evaluationResult.value?.definition_id).toEqual('31e2f0f1-6b70-411d-b239-56aed5321884');
    expect(evaluationResult.value?.descriptor_map.length).toEqual(2);
    expect(evaluationResult.value?.definition_id).toEqual('31e2f0f1-6b70-411d-b239-56aed5321884');
    expect(evaluationResult.value?.descriptor_map.map((dm) => dm.id).sort()).toEqual([
      '867bfe7a-5b91-46b2-9ba4-70028b8d9cc8',
      'e73646de-43e2-4d72-ba4f-090d01c11eac',
    ]);
    /**
     * selectFrom will result is this object. which is pointing Alice to the right VC to send. By processing it,
     * Alice will understand that she needs to send only one object, and that object is in fact index 2 of the verifiableCredential list
     selectFromResult:  {
      "errors": [
        {
          "tag": "FilterEvaluation",
          "status": "error",
          "message": "Input candidate failed filter evaluation: $.input_descriptors[0]: $[0]"
        },
        {
          "tag": "FilterEvaluation",
          "status": "error",
          "message": "Input candidate does not contain property: $.input_descriptors[1]: $[0]"
        },
        {
          "tag": "FilterEvaluation",
          "status": "error",
          "message": "Input candidate failed filter evaluation: $.input_descriptors[0]: $[1]"
        },
        {
          "tag": "FilterEvaluation",
          "status": "error",
          "message": "Input candidate does not contain property: $.input_descriptors[1]: $[1]"
        },
        {
          "tag": "MarkForSubmissionEvaluation",
          "status": "error",
          "message": "The input candidate is not eligible for submission: $.input_descriptors[0]: $[0]"
        },
        {
          "tag": "MarkForSubmissionEvaluation",
          "status": "error",
          "message": "The input candidate is not eligible for submission: $.input_descriptors[1]: $[0]"
        },
        {
          "tag": "MarkForSubmissionEvaluation",
          "status": "error",
          "message": "The input candidate is not eligible for submission: $.input_descriptors[0]: $[1]"
        },
        {
          "tag": "MarkForSubmissionEvaluation",
          "status": "error",
          "message": "The input candidate is not eligible for submission: $.input_descriptors[1]: $[1]"
        }
      ],
      "matches": [
        {
          "rule": "all",
          "matches": [
            "$[2]"
          ]
        }
      ],
      "verifiableCredentials": [
        {
          "@context": [
            "https://www.w3.org/2018/credentials/v1",
            "https://www.w3.org/2018/credentials/examples/v1"
          ],
          "issuer": "did:web:vc.transmute.world",
          "issuanceDate": "2020-03-16T22:37:26.544Z",
          "id": "http://example.gov/credentials/3732",
          "type": [
            "VerifiableCredential",
            "UniversityDegreeCredential"
          ],
          "credentialSubject": {
            "id": "did:key:z6MkjRagNiMu91DduvCvgEsqLZDVzrJzFrwahc4tXLt9DoHd",
            "degree": {
              "type": "BachelorDegree",
              "name": "Bachelor of Science and Arts"
            }
          },
          "proof": {
            "type": "Ed25519Signature2018",
            "created": "2020-04-02T18:28:08Z",
            "verificationMethod": "did:web:vc.transmute.world#z6MksHh7qHWvybLg5QTPPdG2DgEjjduBDArV9EF9mRiRzMBN",
            "proofPurpose": "assertionMethod",
            "jws": "eyJhbGciOiJFZERTQSIsImI2NCI6ZmFsc2UsImNyaXQiOlsiYjY0Il19..YtqjEYnFENT7fNW-COD0HAACxeuQxPKAmp4nIl8jYAu__6IH2FpSxv81w-l5PvE1og50tS9tH8WyXMlXyo45CA"
          }
        }
      ],
      "warnings": []
    }
     */
    const selectFromResult = pejs.selectFrom(pd, holderWallet.verifiableCredentials, [holderWallet.holder]);
    expect(selectFromResult.matches?.length).toEqual(1);
<<<<<<< HEAD
    expect(selectFromResult.matches).toEqual([{ rule: 'all', matches: ['$[0]'] }]);
    expect(selectFromResult.verifiableCredentials?.length).toEqual(1);
=======
    expect(selectFromResult.matches).toEqual([{ rule: 'all', matches: ['$[2]'] }]);
    expect(selectFromResult.selectableVerifiableCredentials?.length).toEqual(1);
>>>>>>> 03057ce3

    /**
     * Base on the selectFrom result, now Alice knows what to send, so she will call the submissionFrom with the right VerifiableCredential (index #2)
     * and she will get a presentationSubmission object:
     submissionFromResult:  {
      "id": "FEkF4tcII0CXVnv1mWyr-",
      "definition_id": "31e2f0f1-6b70-411d-b239-56aed5321884",
      "descriptor_map": [
        {
          "id": "e73646de-43e2-4d72-ba4f-090d01c11eac",
          "format": "ldp_vc",
          "path": "$[0]"
        },
        {
          "id": "867bfe7a-5b91-46b2-9ba4-70028b8d9cc8",
          "format": "ldp_vc",
          "path": "$[0]"
        }
      ]
    }

     which is wrong in the case of our example, because the index of our verifiableCredential is no longer #2, but it's "1"
     */
    const submissionFromResult = pejs.submissionFrom(pd, [holderWallet.verifiableCredentials[2]]);
    expect(submissionFromResult.definition_id).toEqual('31e2f0f1-6b70-411d-b239-56aed5321884');
    expect(submissionFromResult.descriptor_map.map((dm) => dm.id).sort()).toEqual([
      '867bfe7a-5b91-46b2-9ba4-70028b8d9cc8',
      'e73646de-43e2-4d72-ba4f-090d01c11eac',
    ]);
    /**
     * But what happens if we pass another VerifiableCredential and not the right one?
     {
  "id": "qRyzqwZI160EmFqEBwuDk",
  "definition_id": "31e2f0f1-6b70-411d-b239-56aed5321884",
  "descriptor_map": [
    {
      "id": "e73646de-43e2-4d72-ba4f-090d01c11eac",
      "format": "ldp_vc",
      "path": "$.verifiableCredential[2]"
    }
  ]
}
     As you can see, no matter what we pass, we will get the same result
     */
    expect(() => {
      new PEJS().submissionFrom(pd, [holderWallet.verifiableCredentials[1]]);
    }).toThrowError('You need to call evaluate() before submissionFrom()');
  });
});

function getPresentationDefinition(): PresentationDefinition {
  return {
    id: '31e2f0f1-6b70-411d-b239-56aed5321884',
    purpose: 'To check if you have a valid college degree.',
    input_descriptors: [
      {
        id: 'e73646de-43e2-4d72-ba4f-090d01c11eac',
        purpose: 'The issuer of your Bachelor degree should be a valid one.',
        schema: [
          {
            uri: 'https://www.w3.org/2018/credentials/v1',
          },
        ],
        constraints: {
          fields: [
            {
              path: ['$.issuer', '$.vc.issuer', '$.iss'],
              filter: {
                type: 'string',
                pattern: 'did:web:vc.transmute.world',
              },
            },
          ],
        },
      },
      {
        id: '867bfe7a-5b91-46b2-9ba4-70028b8d9cc8',
        purpose: 'Your degree must be from type BachelorDegree.',
        schema: [
          {
            uri: 'https://www.w3.org/2018/credentials/v1',
          },
        ],
        constraints: {
          fields: [
            {
              path: ['$.credentialSubject.degree.type', '$.vc.credentialSubject.degree.type'],
              filter: {
                type: 'string',
                pattern: 'BachelorDegree',
              },
            },
          ],
        },
      },
    ],
  };
}<|MERGE_RESOLUTION|>--- conflicted
+++ resolved
@@ -192,13 +192,8 @@
      */
     const selectFromResult = pejs.selectFrom(pd, holderWallet.verifiableCredentials, [holderWallet.holder]);
     expect(selectFromResult.matches?.length).toEqual(1);
-<<<<<<< HEAD
-    expect(selectFromResult.matches).toEqual([{ rule: 'all', matches: ['$[0]'] }]);
-    expect(selectFromResult.verifiableCredentials?.length).toEqual(1);
-=======
     expect(selectFromResult.matches).toEqual([{ rule: 'all', matches: ['$[2]'] }]);
     expect(selectFromResult.selectableVerifiableCredentials?.length).toEqual(1);
->>>>>>> 03057ce3
 
     /**
      * Base on the selectFrom result, now Alice knows what to send, so she will call the submissionFrom with the right VerifiableCredential (index #2)
