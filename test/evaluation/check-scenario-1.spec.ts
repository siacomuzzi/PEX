--- conflicted
+++ resolved
@@ -91,23 +91,11 @@
       }
     }
      */
-<<<<<<< HEAD
     const evaluationResult = pejs.evaluate(pd, holderWallet.verifiableCredentials, [holderWallet.holder]);
-    console.log('evaluationResult: ', JSON.stringify(evaluationResult, null, 2));
-
-=======
-    const evaluationResult = pejs.evaluate(pd, {
-        '@context': [],
-        holder: holderWallet.holder,
-        type: [],
-        verifiableCredential: holderWallet.verifiableCredentials
-      }
-    );
     expect(evaluationResult.value?.definition_id).toEqual('31e2f0f1-6b70-411d-b239-56aed5321884');
     expect(evaluationResult.value?.descriptor_map.length).toEqual(2);
     expect(evaluationResult.value?.definition_id).toEqual('31e2f0f1-6b70-411d-b239-56aed5321884');
     expect(evaluationResult.value?.descriptor_map.map(dm => dm.id).sort()).toEqual(['867bfe7a-5b91-46b2-9ba4-70028b8d9cc8', 'e73646de-43e2-4d72-ba4f-090d01c11eac']);
->>>>>>> 7436ddbb
     /**
      * selectFrom will result is this object. which is pointing Alice to the right VC to send. By processing it,
      * Alice will understand that she needs to send only one object, and that object is in fact index 2 of the verifiableCredential list
@@ -194,15 +182,10 @@
       "warnings": []
     }
      */
-<<<<<<< HEAD
     const selectFromResult = pejs.selectFrom(pd, holderWallet.verifiableCredentials, [holderWallet.holder]);
-    console.log('selectFromResult: ', JSON.stringify(selectFromResult, null, 2));
-=======
-    const selectFromResult = pejs.selectFrom(pd, holderWallet.verifiableCredentials, holderWallet.holder);
     expect(selectFromResult.matches?.length).toEqual(1);
     expect(selectFromResult.matches).toEqual([{ rule: 'all', matches: ['$[2]'] }]);
     expect(selectFromResult.verifiableCredentials?.length).toEqual(1);
->>>>>>> 7436ddbb
 
     /**
      * Base on the selectFrom result, now Alice knows what to send, so she will call the submissionFrom with the right VerifiableCredential (index #2)
