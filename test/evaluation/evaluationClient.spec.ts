--- conflicted
+++ resolved
@@ -3,11 +3,7 @@
 import { Optionality, PresentationDefinition } from '@sphereon/pe-models';
 
 import { Status } from '../../lib';
-<<<<<<< HEAD
-import { EvaluationClient } from "../../lib/evaluation/evaluationClient";
-=======
 import { EvaluationClient } from '../../lib/evaluation/evaluationClient';
->>>>>>> ff0a7245
 
 function getFile(path: string) {
   return JSON.parse(fs.readFileSync(path, 'utf-8'));
@@ -155,16 +151,12 @@
     let infoResults = evaluationClient.results.filter(result => result.status === Status.INFO);
     expect(infoResults.length).toEqual(7);
     expect(errorResults.length).toEqual(5);
-<<<<<<< HEAD
-    expect(infoResults.length).toEqual(7);
-=======
     errorResults = errorResults.filter(result => result.evaluator === "MarkForSubmissionEvaluation");
     infoResults = infoResults.filter(result => result.evaluator === "MarkForSubmissionEvaluation");
     expect(infoResults.length).toEqual(1);
     expect(errorResults.length).toEqual(2);
     expect(evaluationClient.verifiablePresentation.verifiableCredential.length).toEqual(1);
     expect(Object.keys(evaluationClient.verifiablePresentation.verifiableCredential[0])).toEqual(['@context', 'id', 'credentialSchema', 'credentialSubject', 'type', 'issuer']);
->>>>>>> ff0a7245
   });
 
 
