import fs from 'fs';

import { Optionality, PresentationDefinition } from '@sphereon/pe-models';

import { Status } from '../../lib';
import { EvaluationClient } from '../../lib/evaluation/evaluationClient';
import { EvaluationClientWrapper } from '../../lib/evaluation/evaluationClientWrapper';

function getFile(path: string) {
  return JSON.parse(fs.readFileSync(path, 'utf-8'));
}

const success = {
  "errors": [],
  "value": expect.objectContaining({
    "definition_id": "31e2f0f1-6b70-411d-b239-56aed5321884",
    "descriptor_map": [
      { "format": "ldp_vc", "id": "867bfe7a-5b91-46b2-9ba4-70028b8d9cc8", "path": "$.verifiableCredential[0]" }
    ]
  }),
  "warnings": []
};

const error = {
  "errors": [
    {
      "message": "presentation_definition URI for the schema of the candidate input MUST be equal to one of the input_descriptors object uri values exactly.: $.input_descriptors[0]: $.verifiableCredential[0]",
      "status": "error",
      "tag": "UriEvaluation"
    },
    {
      "message": "The input candidate is not eligible for submission: $.input_descriptors[0]: $.verifiableCredential[0]",
      "status": "error",
      "tag": "MarkForSubmissionEvaluation"
    }
  ], "warnings": []
};

const error_2 = {
  "errors": [
    {
      "message": "presentation_definition URI for the schema of the candidate input MUST be equal to one of the input_descriptors object uri values exactly.: $.input_descriptors[0]: $.verifiableCredential[0]",
      "status": "error",
      "tag": "UriEvaluation",
    },
    {
      "message": "presentation_definition URI for the schema of the candidate input MUST be equal to one of the input_descriptors object uri values exactly.: $.input_descriptors[0]: $.verifiableCredential[2]",
      "status": "error",
      "tag": "UriEvaluation",
    },
    {
      "message": "Input candidate failed filter evaluation: $.input_descriptors[0]: $.verifiableCredential[1]",
      "status": "error",
      "tag": "FilterEvaluation",
    },
    {
      "message": "Input candidate failed filter evaluation: $.input_descriptors[0]: $.verifiableCredential[2]",
      "status": "error",
      "tag": "FilterEvaluation",
    },
    {
      "message": "The input candidate is not eligible for submission: $.input_descriptors[0]: $.verifiableCredential[0]",
      "status": "error",
      "tag": "MarkForSubmissionEvaluation",
    },
    {
<<<<<<< HEAD
      "message": "The input candidate is not eligible for submission: $.input_descriptors[0]: $.verifiableCredential[2]",
      "name": "MarkForSubmissionEvaluation",
    },
    {
      "message": "The input candidate is not eligible for submission: $.input_descriptors[0]: $.verifiableCredential[1]",
      "name": "MarkForSubmissionEvaluation",
=======
      "message": "The input candidate is not eligible for submission: $.input_descriptors[0]: $.verifiableCredential[1]",
      "status": "error",
      "tag": "MarkForSubmissionEvaluation",
    },
    {
      "message": "The input candidate is not eligible for submission: $.input_descriptors[0]: $.verifiableCredential[2]",
      "status": "error",
      "tag": "MarkForSubmissionEvaluation",
>>>>>>> 362187b1
    }],
  "warnings": [],
}

const success_error = {
  "errors": [
    {
      "message": "presentation_definition URI for the schema of the candidate input MUST be equal to one of the input_descriptors object uri values exactly.: $.input_descriptors[0]: $.verifiableCredential[1]",
      "status": "error",
      "tag": "UriEvaluation",
    },
    {
      "message": "Input candidate failed filter evaluation: $.input_descriptors[0]: $.verifiableCredential[1]",
      "status": "error",
      "tag": "FilterEvaluation",
    },
    {
      "message": "Input candidate failed filter evaluation: $.input_descriptors[0]: $.verifiableCredential[2]",
      "status": "error",
      "tag": "FilterEvaluation",
    },
    {
      "message": "The input candidate is not eligible for submission: $.input_descriptors[0]: $.verifiableCredential[1]",
      "status": "error",
      "tag": "MarkForSubmissionEvaluation",
    },
    {
      "message": "The input candidate is not eligible for submission: $.input_descriptors[0]: $.verifiableCredential[2]",
      "status": "error",
      "tag": "MarkForSubmissionEvaluation",
    },
  ],
  "value": expect.objectContaining({
    "definition_id": "32f54163-7166-48f1-93d8-ff217bdb0653",
    "descriptor_map": [
      {
        "format": "ldp_vc",
        "id": "bankaccount_input",
        "path": "$.verifiableCredential[0]",
      }
    ]
  }),
  "warnings": [],
}

describe('evaluate', () => {

  // Step 1: Matching Uri Schema
  it('should return error if uri in inputDescriptors doesn\'t match', function () {
    const pdSchema: PresentationDefinition = getFile('./test/dif_pe_examples/pd/pd-simple-schema-age-predicate.json').presentation_definition;
    const vpSimple = getFile('./test/dif_pe_examples/vp/vp-simple-age-predicate.json');
    pdSchema.input_descriptors[0].schema[0].uri = "https://www.w3.org/TR/vc-data-model/#types1";
    const evaluationClientWrapper: EvaluationClientWrapper = new EvaluationClientWrapper();
    const evaluationClient: EvaluationClient = evaluationClientWrapper.getEvaluationClient(); 
    const evaluationResults = evaluationClientWrapper.evaluate(pdSchema, vpSimple);
    expect(evaluationClient.results[0]).toEqual({
      "input_descriptor_path": "$.input_descriptors[0]",
      "verifiable_credential_path": "$.verifiableCredential[0]",
      "evaluator": "UriEvaluation",
      "status": "error",
      "message": "presentation_definition URI for the schema of the candidate input MUST be equal to one of the input_descriptors object uri values exactly.",
      "payload": {
        "inputDescriptorsUris": [
          "https://www.w3.org/TR/vc-data-model/#types1"
        ],
        "presentationDefinitionUri": "https://www.w3.org/TR/vc-data-model/#types"
      },
    });
    expect(evaluationClient.results[3]).toEqual({
      "input_descriptor_path": "$.input_descriptors[0]",
      "verifiable_credential_path": "$.verifiableCredential[0]",
      "evaluator": "MarkForSubmissionEvaluation",
      "status": "error",
      "message": "The input candidate is not eligible for submission",
      "payload": {
        "evaluator": "UriEvaluation",
        "inputDescriptorsUris": [
          "https://www.w3.org/TR/vc-data-model/#types1"
        ],
        "presentationDefinitionUri": "https://www.w3.org/TR/vc-data-model/#types"
      },
    });
    expect(evaluationResults).toEqual(error);
  });

  it('should return ok if uri in vp matches at least one of input_descriptor\'s uris', function () {
    const pdSchema: PresentationDefinition = getFile('./test/dif_pe_examples/pd/pd-simple-schema-age-predicate.json').presentation_definition;
    const vpSimple = getFile('./test/dif_pe_examples/vp/vp-simple-age-predicate.json');
    pdSchema.input_descriptors[0].schema.push({ uri: "https://www.w3.org/TR/vc-data-model/#types1" });
    const evaluationClientWrapper: EvaluationClientWrapper = new EvaluationClientWrapper();
    const evaluationClient: EvaluationClient = evaluationClientWrapper.getEvaluationClient(); 
    const evaluationResults = evaluationClientWrapper.evaluate(pdSchema, vpSimple);
    const errorResults = evaluationClient.results.filter(result => result.status === Status.ERROR);
    expect(errorResults.length).toEqual(0);
    expect(evaluationResults).toEqual(success);
  });

  it('should return error if uri in verifiableCredential doesn\'t match', function () {
    const pdSchema: PresentationDefinition = getFile('./test/dif_pe_examples/pd/pd-simple-schema-age-predicate.json').presentation_definition;
    const vpSimple = getFile('./test/dif_pe_examples/vp/vp-simple-age-predicate.json');
    vpSimple.verifiableCredential[0].credentialSchema[0].id = "https://www.w3.org/TR/vc-data-model/#types1";
    const evaluationClientWrapper: EvaluationClientWrapper = new EvaluationClientWrapper();
    const evaluationClient: EvaluationClient = evaluationClientWrapper.getEvaluationClient(); 
    const evaluationResults = evaluationClientWrapper.evaluate(pdSchema, vpSimple);
    expect(evaluationClient.results[0]).toEqual({
      "input_descriptor_path": "$.input_descriptors[0]",
      "verifiable_credential_path": "$.verifiableCredential[0]",
      "evaluator": "UriEvaluation",
      "status": "error",
      "message": "presentation_definition URI for the schema of the candidate input MUST be equal to one of the input_descriptors object uri values exactly.",
      "payload": {
        "inputDescriptorsUris": [
          "https://www.w3.org/TR/vc-data-model/#types"
        ],
        "presentationDefinitionUri": "https://www.w3.org/TR/vc-data-model/#types1"
      }
    });
    expect(evaluationClient.results[3]).toEqual({
      "input_descriptor_path": "$.input_descriptors[0]",
      "verifiable_credential_path": "$.verifiableCredential[0]",
      "evaluator": "MarkForSubmissionEvaluation",
      "status": "error",
      "message": "The input candidate is not eligible for submission",
      "payload": {
        "evaluator": "UriEvaluation",
        "inputDescriptorsUris": [
          "https://www.w3.org/TR/vc-data-model/#types"
        ],
        "presentationDefinitionUri": "https://www.w3.org/TR/vc-data-model/#types1"
      },
    });
    expect(evaluationResults).toEqual(error);
  });

  it('should return error if all the uris in vp don\'t match at least one of input_descriptor\'s uris', function () {
    const pdSchema: PresentationDefinition = getFile('./test/dif_pe_examples/pd/pd-simple-schema-age-predicate.json').presentation_definition;
    const vpSimple = getFile('./test/dif_pe_examples/vp/vp-simple-age-predicate.json');
    vpSimple.verifiableCredential[0].credentialSchema.push({ id: "https://www.w3.org/TR/vc-data-model/#types1" });
    const evaluationClientWrapper: EvaluationClientWrapper = new EvaluationClientWrapper();
    const evaluationClient: EvaluationClient = evaluationClientWrapper.getEvaluationClient(); 
    const evaluationResults = evaluationClientWrapper.evaluate(pdSchema, vpSimple);
    const errorResults = evaluationClient.results.filter(result => result.status === Status.ERROR);
    expect(errorResults.length).toEqual(2);
    expect(evaluationResults).toEqual(error);
  });

  it('should return ok if all the uris in vp match at least one of input_descriptor\'s uris', function () {
    const pdSchema: PresentationDefinition = getFile('./test/dif_pe_examples/pd/pd-simple-schema-age-predicate.json').presentation_definition;
    const vpSimple = getFile('./test/dif_pe_examples/vp/vp-simple-age-predicate.json');
    pdSchema.input_descriptors[0].schema.push({ uri: "https://www.w3.org/TR/vc-data-model/#types1" });
    vpSimple.verifiableCredential[0].credentialSchema.push({ id: "https://www.w3.org/TR/vc-data-model/#types1" });
    const evaluationClientWrapper: EvaluationClientWrapper = new EvaluationClientWrapper();
    const evaluationClient: EvaluationClient = evaluationClientWrapper.getEvaluationClient(); 
    const evaluationResults = evaluationClientWrapper.evaluate(pdSchema, vpSimple);
    const errorResults = evaluationClient.results.filter(result => result.status === Status.ERROR);
    expect(errorResults.length).toEqual(0);
    expect(evaluationResults).toEqual(success);
  });

  // Mark for submission should
  it('Mark for submission should mark all 3 VCs as error.', () => {
    const pdSchema: PresentationDefinition = getFile('./test/dif_pe_examples/pd/input_descriptor_filter_simple_example.json').presentation_definition;
    const vpSimple = getFile('./test/dif_pe_examples/vp/vp_general.json')
    pdSchema.input_descriptors[0].schema[0].uri = "https://business-standards.org/schemas/employment-history.json";
    const evaluationClientWrapper: EvaluationClientWrapper = new EvaluationClientWrapper();
    const evaluationClient: EvaluationClient = evaluationClientWrapper.getEvaluationClient(); 
    const evaluationResults = evaluationClientWrapper.evaluate(pdSchema, vpSimple);
    const errorResults = evaluationClient.results.filter(result => result.status === Status.ERROR);
    const infoResults = evaluationClient.results.filter(result => result.status === Status.INFO);
    expect(errorResults.length).toEqual(7);
    expect(infoResults.length).toEqual(2);
    expect(evaluationResults).toEqual(error_2);
  });

  it('Mark for submission should mark all 3 VCs as error.', () => {
    const pdSchema: PresentationDefinition = getFile('./test/dif_pe_examples/pd/input_descriptor_filter_simple_example.json').presentation_definition;
    const vpSimple = getFile('./test/dif_pe_examples/vp/vp_general.json')
    pdSchema.input_descriptors[0].schema[0].uri = "https://eu.com/claims/DriversLicense";
    const evaluationClientWrapper: EvaluationClientWrapper = new EvaluationClientWrapper();
    const evaluationClient: EvaluationClient = evaluationClientWrapper.getEvaluationClient(); 
    const evaluationResults = evaluationClientWrapper.evaluate(pdSchema, vpSimple);
    const errorResults = evaluationClient.results.filter(result => result.status === Status.ERROR);
    const infoResults = evaluationClient.results.filter(result => result.status === Status.INFO);
    expect(errorResults.length).toEqual(5);
    expect(infoResults.length).toEqual(7);
    expect(evaluationResults).toEqual(success_error);
  });
  // Step 4: limit_disclosure related tests
  it('should return ok if limit_disclosure deletes the etc field', function () {
    const pdSchema: PresentationDefinition = getFile('./test/dif_pe_examples/pd/pd-simple-schema-age-predicate.json').presentation_definition;
    const vpSimple = getFile('./test/dif_pe_examples/vp/vp-simple-age-predicate.json');
    const evaluationClientWrapper: EvaluationClientWrapper = new EvaluationClientWrapper();
    const evaluationClient: EvaluationClient = evaluationClientWrapper.getEvaluationClient(); 
    const evaluationResults = evaluationClientWrapper.evaluate(pdSchema, vpSimple);
    expect(evaluationClient.verifiablePresentation.verifiableCredential[0].etc).toEqual(undefined);
    expect(evaluationResults).toEqual(success);
  });

  it('should return error if limit_disclosure deletes the etc field', function () {
    const pdSchema: PresentationDefinition = getFile('./test/dif_pe_examples/pd/pd-simple-schema-age-predicate.json').presentation_definition;
    const vpSimple = getFile('./test/dif_pe_examples/vp/vp-simple-age-predicate.json');
    delete pdSchema.input_descriptors[0].constraints.limit_disclosure;
    const evaluationClientWrapper: EvaluationClientWrapper = new EvaluationClientWrapper();
    const evaluationClient: EvaluationClient = evaluationClientWrapper.getEvaluationClient(); 
    const evaluationResults = evaluationClientWrapper.evaluate(pdSchema, vpSimple);
    expect(evaluationClient.verifiablePresentation.verifiableCredential[0].etc).toEqual("etc");
    expect(evaluationResults).toEqual(success);
  });

  it('should return error if limit_disclosure deletes the etc field', function () {
    const pdSchema: PresentationDefinition = getFile('./test/dif_pe_examples/pd/pd-simple-schema-age-predicate.json').presentation_definition;
    const vpSimple = getFile('./test/dif_pe_examples/vp/vp-simple-age-predicate.json');
    pdSchema.input_descriptors[0].constraints.limit_disclosure = Optionality.Preferred;
    const evaluationClientWrapper: EvaluationClientWrapper = new EvaluationClientWrapper();
    const evaluationClient: EvaluationClient = evaluationClientWrapper.getEvaluationClient(); 
    const evaluationResults = evaluationClientWrapper.evaluate(pdSchema, vpSimple);
    expect(evaluationClient.verifiablePresentation.verifiableCredential[0].etc).toEqual("etc");
    expect(evaluationResults).toEqual(success);
  });

  it('should return ok if vc[0] doesn\'t have the birthPlace field', function () {
    const pdSchema: PresentationDefinition = getFile('./test/dif_pe_examples/pd/pd-schema-multiple-constraints.json').presentation_definition;
    const vpSimple = getFile('./test/dif_pe_examples/vp/vp-multiple-constraints.json');
    const evaluationClientWrapper: EvaluationClientWrapper = new EvaluationClientWrapper();
    const evaluationClient: EvaluationClient = evaluationClientWrapper.getEvaluationClient(); 
    const evaluationResults = evaluationClientWrapper.evaluate(pdSchema, vpSimple);
    expect(evaluationClient.verifiablePresentation.verifiableCredential[0].birthPlace).toEqual(undefined);
    expect(evaluationResults).toEqual(success);
  });

  it('should return ok if vc[0] doesn\'t have the etc field', function () {
    const pdSchema: PresentationDefinition = getFile('./test/dif_pe_examples/pd/pd-simple-schema-age-predicate.json').presentation_definition;
    const vpSimple = getFile('./test/dif_pe_examples/vp/vp-simple-age-predicate.json');
    pdSchema.input_descriptors
    const evaluationClientWrapper: EvaluationClientWrapper = new EvaluationClientWrapper();
    const evaluationClient: EvaluationClient = evaluationClientWrapper.getEvaluationClient(); 
    const evaluationResults = evaluationClientWrapper.evaluate(pdSchema, vpSimple);
    expect(evaluationClient.verifiablePresentation.verifiableCredential[0].etc).toEqual(undefined);
    expect(evaluationResults).toEqual(success);
  });

  it('should return ok if vc[0] doesn\'t have the birthPlace field', function () {
    const pdSchema: PresentationDefinition = getFile('./test/dif_pe_examples/pd/pd-schema-multiple-constraints.json').presentation_definition;
    const vpSimple = getFile('./test/dif_pe_examples/vp/vp-multiple-constraints.json');
    const evaluationClientWrapper: EvaluationClientWrapper = new EvaluationClientWrapper();
    const evaluationClient: EvaluationClient = evaluationClientWrapper.getEvaluationClient(); 
    const evaluationResults = evaluationClientWrapper.evaluate(pdSchema, vpSimple);
    expect(evaluationClient.verifiablePresentation.verifiableCredential[0].birthPlace).toEqual(undefined);
    expect(evaluationResults).toEqual(success);
  });
});<|MERGE_RESOLUTION|>--- conflicted
+++ resolved
@@ -64,23 +64,12 @@
       "tag": "MarkForSubmissionEvaluation",
     },
     {
-<<<<<<< HEAD
       "message": "The input candidate is not eligible for submission: $.input_descriptors[0]: $.verifiableCredential[2]",
       "name": "MarkForSubmissionEvaluation",
     },
     {
       "message": "The input candidate is not eligible for submission: $.input_descriptors[0]: $.verifiableCredential[1]",
       "name": "MarkForSubmissionEvaluation",
-=======
-      "message": "The input candidate is not eligible for submission: $.input_descriptors[0]: $.verifiableCredential[1]",
-      "status": "error",
-      "tag": "MarkForSubmissionEvaluation",
-    },
-    {
-      "message": "The input candidate is not eligible for submission: $.input_descriptors[0]: $.verifiableCredential[2]",
-      "status": "error",
-      "tag": "MarkForSubmissionEvaluation",
->>>>>>> 362187b1
     }],
   "warnings": [],
 }
