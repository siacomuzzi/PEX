import { PresentationSubmission } from '@sphereon/pe-models';

import { VerifiableCredential } from '../verifiableCredential';

/***
 * Verifiable presentation - generic
 */
export class Presentation {
  context: Array<string>;
  presentation_submission: PresentationSubmission;
  type: Array<string>;
  verifiableCredential: Array<VerifiableCredential>;
<<<<<<< HEAD
=======
  holder?: string;
>>>>>>> 34df28fe
  proof: unknown;

  public constructor(
    context: Array<string>,
    presentation_submission: PresentationSubmission,
    type: Array<string>,
    verifiableCredential: Array<VerifiableCredential>,
<<<<<<< HEAD
=======
    holder: string,
>>>>>>> 34df28fe
    proof: unknown
  ) {
    this.context = context;
    this.presentation_submission = presentation_submission;
    this.type = type;
    this.verifiableCredential = verifiableCredential;
    this.holder = holder;
    this.proof = proof;
  }
}<|MERGE_RESOLUTION|>--- conflicted
+++ resolved
@@ -10,10 +10,7 @@
   presentation_submission: PresentationSubmission;
   type: Array<string>;
   verifiableCredential: Array<VerifiableCredential>;
-<<<<<<< HEAD
-=======
   holder?: string;
->>>>>>> 34df28fe
   proof: unknown;
 
   public constructor(
@@ -21,10 +18,7 @@
     presentation_submission: PresentationSubmission,
     type: Array<string>,
     verifiableCredential: Array<VerifiableCredential>,
-<<<<<<< HEAD
-=======
     holder: string,
->>>>>>> 34df28fe
     proof: unknown
   ) {
     this.context = context;
