import fs from 'fs';

import { Format, JwtObject, LdpObject, PresentationDefinition, SubmissionRequirement } from '@sphereon/pe-models';
import Ajv from 'ajv';

import { Validation, ValidationPredicate } from '../core';

<<<<<<< HEAD
import { SubmissionRequirementVB } from './submissionRequirementVB';
=======
>>>>>>> eb8e3075
import { InputDescriptorsVB } from './inputDescriptorsVB';
import { SubmissionRequirementVB } from './submissionRequirementVB';
import { ValidationBundler } from './validationBundler';

export class PresentationDefinitionVB extends ValidationBundler<PresentationDefinition> {
  private ajv: Ajv;

  constructor(parentTag: string) {
    super(parentTag, 'presentation_definition');
    this.ajv = new Ajv({ allErrors: true, allowUnionTypes: true });
  }

  public getValidations(pd: PresentationDefinition): Validation<unknown>[] {
    return [
      ...this.myValidations(pd),
      ...new InputDescriptorsVB(this.myTag).getValidations(pd.input_descriptors),
      ...new SubmissionRequirementVB(this.myTag).getValidations(pd.submission_requirements),
    ];
  }

  private myValidations(pd: PresentationDefinition): Validation<unknown>[] {
    return [
      // E Section 4.B   : The Input Descriptors (#term:input-descriptors) required for submission are described by the submission_requirements. If no submission_requirements value is present, all inputs listed in the input_descriptors array are required for submission.
      {
        tag: this.getTag(),
        target: pd,
        predicate: (pd) => pd != null,
        message: 'presentation_definition should be non null.',
      },
      {
        tag: this.getTag(),
        target: pd,
        predicate: this.shouldBeAsPerJsonSchema(),
        message: 'presentation_definition should be as per json schema.',
      },
      {
        tag: this.getTag(),
        target: pd?.id,
        predicate: PresentationDefinitionVB.nonEmptyString,
        message: 'id should not be empty',
      },
      {
        tag: this.getTag(),
        target: pd?.name,
        predicate: PresentationDefinitionVB.optionalNonEmptyString,
        message: 'name should be a non-empty string',
      },
      {
        tag: this.getTag(),
        target: pd?.purpose,
        predicate: PresentationDefinitionVB.optionalNonEmptyString,
        message: 'purpose should be a non-empty string',
      },
      {
        tag: this.getTag(),
        target: pd?.format,
        predicate: PresentationDefinitionVB.formatValuesShouldNotBeEmpty,
        message: 'formats values should not empty',
      },
      {
        tag: this.getTag(),
        target: pd?.format,
        predicate: PresentationDefinitionVB.formatValuesShouldBeAmongKnownValues,
        message: 'formats should only have known identifiers for alg or proof_type',
      },
      {
        tag: this.getTag(),
        target: pd,
        predicate: PresentationDefinitionVB.groupShouldMatchSubmissionRequirements,
        message: 'input descriptor group should match the from in submission requirements.',
      },
    ];
  }

  private static optionalNonEmptyString(str: string): boolean {
    // TODO extract to generic utils or use something like lodash
    return str == null || str.length > 0;
  }

  private static nonEmptyString(id: string): boolean {
    // TODO extract to generic utils or use something like lodash
    return id != null && id.length > 0;
  }

  private static formatValuesShouldNotBeEmpty(format: Format): boolean {
    let areExpectedValuesPresent = true;

    if (format?.jwt != null) {
      areExpectedValuesPresent &&= format.jwt.alg?.length > 0;
    }
    if (format?.jwt_vc != null) {
      areExpectedValuesPresent &&= format.jwt_vc.alg?.length > 0;
    }
    if (format?.jwt_vp != null) {
      areExpectedValuesPresent &&= format.jwt_vp.alg?.length > 0;
    }
    if (format?.ldp != null) {
      areExpectedValuesPresent &&= format.ldp.proof_type?.length > 0;
    }
    if (format?.ldp_vc != null) {
      areExpectedValuesPresent &&= format.ldp_vc.proof_type?.length > 0;
    }
    if (format?.ldp_vp != null) {
      areExpectedValuesPresent &&= format.ldp_vp.proof_type?.length > 0;
    }

    return areExpectedValuesPresent;
  }

  private static formatValuesShouldBeAmongKnownValues(format: Format): boolean {
    let unknownProofsAndAlgorithms: string[] = [];

    if (format != null) {
      const jwtAlgos: string[] = PresentationDefinitionVB.getFile('./resources/jwt_algos.json').alg;
      const ldpTypes: string[] = PresentationDefinitionVB.getFile('./resources/ldp_types.json').proof_types;

      unknownProofsAndAlgorithms = [
        ...PresentationDefinitionVB.isJWTAlgoKnown(format.jwt, jwtAlgos),
        ...PresentationDefinitionVB.isJWTAlgoKnown(format.jwt_vc, jwtAlgos),
        ...PresentationDefinitionVB.isJWTAlgoKnown(format.jwt_vp, jwtAlgos),

        ...PresentationDefinitionVB.isLDPProofKnown(format.ldp, ldpTypes),
        ...PresentationDefinitionVB.isLDPProofKnown(format.ldp_vc, ldpTypes),
        ...PresentationDefinitionVB.isLDPProofKnown(format.ldp_vp, ldpTypes),
      ];
    }
    return unknownProofsAndAlgorithms.length === 0;
  }

  private static isJWTAlgoKnown(jwtObject: JwtObject, jwtAlgos: string[]): string[] {
    const unknownAlgorithms: string[] = [];
    if (jwtObject != null && jwtObject.alg != null) {
      for (const jwtAlgo of jwtObject.alg) {
        if (!jwtAlgos.includes(jwtAlgo)) {
          unknownAlgorithms.push(jwtAlgo);
        }
      }
    }
    return unknownAlgorithms;
  }

  private static isLDPProofKnown(ldpObject: LdpObject, ldpTypes: string[]): string[] {
    const unknownProofType: string[] = [];
    if (ldpObject != null && ldpObject.proof_type != null) {
      for (const ldpProof of ldpObject.proof_type) {
        if (!ldpTypes.includes(ldpProof)) {
          unknownProofType.push(ldpProof);
        }
      }
    }
    return unknownProofType;
  }

  private static groupShouldMatchSubmissionRequirements(pd: PresentationDefinition): boolean {
    if (pd.submission_requirements != null && pd.submission_requirements.length > 0) {
      const groups = pd.input_descriptors
        .map((inDesc) => inDesc?.group)
        .filter((groups, index) => groups != null && groups[index] != null)
        .map((groups, index) => groups[index]);
      const groupStrings: Set<string> = new Set<string>(groups);

      const fromValues = PresentationDefinitionVB.flatten(pd.submission_requirements)
        .map((srs) => srs?.from)
        .filter((fromValues, index) => fromValues != null && fromValues[index] != null)
        .map((fromValues, index) => fromValues[index]);

      const fromValueStrings: Set<string> = new Set<string>(fromValues);

      const difference = new Set(
        [...fromValueStrings].filter((x) => x != null && x.length > 0 && !groupStrings.has(x))
      );

      return difference.size === 0;
    }

    return true;
  }

  private static flatten(srs: SubmissionRequirement[]) {
    return srs?.reduce(
      (accumulator, submissionRequirement) =>
        accumulator.concat(
          Array.isArray(submissionRequirement.from_nested)
            ? this.flatten(submissionRequirement.from_nested as SubmissionRequirement[])
            : submissionRequirement
        ),
      []
    );
  }

  private shouldBeAsPerJsonSchema(): ValidationPredicate<unknown> {
    // TODO can be be extracted as a generic function
    return (presentationDefinition: PresentationDefinition): boolean => {
      const presentationDefinitionSchema = JSON.parse(
        fs.readFileSync('resources/presentation_definition.schema.json', 'utf-8')
      );

      const validate = this.ajv.compile(presentationDefinitionSchema);
      const valid = validate(presentationDefinition);

      if (!valid) {
        //console.log(validate.errors);
      }

      return valid;
    };
  }

  private static getFile(path: string) {
    // TODO extract to generic utils or use something like lodash
    return JSON.parse(fs.readFileSync(path, 'utf-8'));
  }
}<|MERGE_RESOLUTION|>--- conflicted
+++ resolved
@@ -5,10 +5,6 @@
 
 import { Validation, ValidationPredicate } from '../core';
 
-<<<<<<< HEAD
-import { SubmissionRequirementVB } from './submissionRequirementVB';
-=======
->>>>>>> eb8e3075
 import { InputDescriptorsVB } from './inputDescriptorsVB';
 import { SubmissionRequirementVB } from './submissionRequirementVB';
 import { ValidationBundler } from './validationBundler';
