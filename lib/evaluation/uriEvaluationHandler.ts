import { InputDescriptor, PresentationDefinition } from '@sphereon/pe-models';

import { Status } from '../ConstraintUtils';

import { AbstractEvaluationHandler } from './abstractEvaluationHandler';
import { EvaluationClient } from './evaluationClient';
import { HandlerCheckResult } from './handlerCheckResult';

export class UriEvaluationHandler extends AbstractEvaluationHandler {
  constructor(client: EvaluationClient) {
    super(client);
  }

  public getName(): string {
    return 'UriEvaluation';
  }

  public handle(d: PresentationDefinition, p: any): void {
    for (let i = 0; i < d.input_descriptors.length; i++) {
      const inputDescriptor: InputDescriptor = d.input_descriptors[i];
      const uris: string[] = inputDescriptor.schema.map((so) => so.uri);
      for (let j = 0; j < p.verifiableCredential.length; j++) {
        const vc = p.verifiableCredential[j];
<<<<<<< HEAD
        const input_descriptor_path = '$.input_descriptors[' + i + ']';
        const verifiable_credential_path = '$.verifiableCredential[' + j + ']';
        if (UriEvaluationHandler.stringsArePresentInList(UriEvaluationHandler.getPresentationURI(vc), uris)) {
          this.results.push(this.createInfoResultObject(input_descriptor_path, verifiable_credential_path));
        } else {
          this.results.push(this.createErrorResultObject(input_descriptor_path, verifiable_credential_path));
        }
=======
        this.evaluateUris(UriEvaluationHandler.getPresentationURI(vc), uris, i, j);
>>>>>>> 856aa060
      }
    }
  }

  private static getPresentationURI(vc): string[] {
    const schemaUris: string[] = [];
    if (vc.credentialSchema) {
      for (let i = 0; i < vc.credentialSchema.length; i++) {
        schemaUris.push(vc.credentialSchema[i].id);
      }
    } else if (vc.vc && vc.vc.id) {
      schemaUris.push(vc.vc.id);
    } else if (vc.id) {
      schemaUris.push(vc.id);
    }
    return schemaUris;
  }

  private evaluateUris(presentationDefinitionUris: string[], inputDescriptorsUris: string[], idIdx:number, vcIdx: number): void {
    let hasError = false;
    for (let i = 0; i < presentationDefinitionUris.length; i++) {
      if (inputDescriptorsUris.find((el) => el === presentationDefinitionUris[i]) == undefined) {
        this.getResults().push(this.createErrorResultObject(presentationDefinitionUris[i], inputDescriptorsUris, idIdx, vcIdx));
        hasError = true;
      }
    }
    if (!hasError) {
      this.getResults().push(this.createSuccessResultObject(presentationDefinitionUris, inputDescriptorsUris, idIdx, vcIdx));
    }
  }

  private createSuccessResultObject(presentationDefinitionUris: string[], inputDescriptorsUris: string[], idIdx: number, vcIdx: number) {
    const result: HandlerCheckResult = this.createResult(idIdx, vcIdx);
    result.status = Status.INFO;
    result.message =
      'presentation_definition URI for the schema of the candidate input is equal to one of the input_descriptors object uri values.';
    result.payload = {presentationDefinitionUris, inputDescriptorsUris}
    return result;
  }

  private createErrorResultObject(presentationDefinitionUri: string, inputDescriptorsUris: string[], idIdx: number, vcIdx: number) {
    const result = this.createResult(idIdx, vcIdx);
    result.status = Status.ERROR;
    result.message =
      'presentation_definition URI for the schema of the candidate input MUST be equal to one of the input_descriptors object uri values exactly.';
    result.payload = {presentationDefinitionUri, inputDescriptorsUris};
    return result;
  }

  private createResult(idIdx: number, vcIdx: number): HandlerCheckResult {
    return {
      input_descriptor_path: `$.input_descriptors[${idIdx}]`,
      verifiable_credential_path: `$.verifiableCredential[${vcIdx}]`,
      evaluator: this.getName(),
      status: undefined,
      message: undefined,
    };
  }
}<|MERGE_RESOLUTION|>--- conflicted
+++ resolved
@@ -21,17 +21,7 @@
       const uris: string[] = inputDescriptor.schema.map((so) => so.uri);
       for (let j = 0; j < p.verifiableCredential.length; j++) {
         const vc = p.verifiableCredential[j];
-<<<<<<< HEAD
-        const input_descriptor_path = '$.input_descriptors[' + i + ']';
-        const verifiable_credential_path = '$.verifiableCredential[' + j + ']';
-        if (UriEvaluationHandler.stringsArePresentInList(UriEvaluationHandler.getPresentationURI(vc), uris)) {
-          this.results.push(this.createInfoResultObject(input_descriptor_path, verifiable_credential_path));
-        } else {
-          this.results.push(this.createErrorResultObject(input_descriptor_path, verifiable_credential_path));
-        }
-=======
         this.evaluateUris(UriEvaluationHandler.getPresentationURI(vc), uris, i, j);
->>>>>>> 856aa060
       }
     }
   }
