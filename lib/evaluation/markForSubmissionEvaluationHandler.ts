--- conflicted
+++ resolved
@@ -18,7 +18,6 @@
     return 'MarkForSubmissionEvaluation';
   }
 
-<<<<<<< HEAD
   public handle(pd: PresentationDefinition, p: VerifiablePresentation): void {
     this.verifiablePresentation = new VP(
       new Presentation(
@@ -33,16 +32,6 @@
         null
       )
     );
-    this.createVerifiableCredentialsArrays(pd, p);
-  }
-
-  private createVerifiableCredentialsArrays(
-    pd: PresentationDefinition,
-    verifiablePresentation: VerifiablePresentation
-  ): void {
-    const verifiableCredentials = this.extractVerifiableCredentials(verifiablePresentation);
-=======
-  public handle(pd: PresentationDefinition, p: unknown): void {
     const errors: HandlerCheckResult[] = this.removeDuplicates(
       this.getResults().filter((result) => result.status === Status.ERROR)
     );
@@ -59,7 +48,6 @@
       });
     });
     const verifiableCredentials = this.extractVerifiableCredentials(p);
->>>>>>> bcd25416
     for (const [key, value] of verifiableCredentials) {
       for (const vc of value.entries()) {
         this.createPresentationSubmission(pd, vc, info, key);
@@ -67,13 +55,13 @@
     }
   }
 
-  private extractVerifiableCredentials(verifiablePresentation: VerifiablePresentation) {
-    return Object.entries(verifiablePresentation.getRoot()).filter(
+  private extractVerifiableCredentials(inputCandidates: VerifiablePresentation) {
+    return Object.entries(inputCandidates.getRoot()).filter(
       (x) => Array.isArray(x[1]) && x[1].length && typeof x[1][0] === 'object'
-    ) as Array<[string, Array<unknown>]>;
+    ) as Array<[string, Array<VerifiableCredential>]>;
   }
 
-  private notIn(array: Array<HandlerCheckResult>): (item: any) => boolean {
+  private notIn(array: Array<HandlerCheckResult>): (item: HandlerCheckResult) => boolean {
     return (item: HandlerCheckResult) => {
       return !array.find(
         (e) =>
@@ -98,28 +86,26 @@
     }, []);
   }
 
-<<<<<<< HEAD
-  private createPresentationSubmission(pd: PresentationDefinition, vc: any, path: string) {
+  private createPresentationSubmission(
+    pd: PresentationDefinition,
+    vc: [number, VerifiableCredential],
+    info: HandlerCheckResult[],
+    path: string
+  ) {
     this.verifiablePresentation.getPresentationSubmission().definition_id = pd.id;
-    const info = this.getResults().find((result) => result.verifiable_credential_path === `$.${path}[${vc[0]}]`);
-    if (!info) {
-=======
-  private createPresentationSubmission(pd: PresentationDefinition, vc: any, info: HandlerCheckResult[], path: string) {
-    this.getVerifiablePresentation().presentationSubmission.definition_id = pd.id;
     const result = info.find((result) => result.verifiable_credential_path === `$.${path}[${vc[0]}]`);
     if (!result) {
->>>>>>> bcd25416
       return;
     }
-    if (!this.verifiablePresentation[`${path}`]) {
-      this.verifiablePresentation[`${path}`] = [];
+    if (!this.verifiablePresentation.getRoot()[`${path}`]) {
+      this.verifiablePresentation.getRoot()[`${path}`] = [];
     }
     this.addInputDescriptorToResults(pd.input_descriptors, vc, result, path);
   }
 
   private addInputDescriptorToResults(
     inputDescriptors: InputDescriptor[],
-    vc: [number, any],
+    vc: [number, VerifiableCredential],
     info: HandlerCheckResult,
     path: string
   ) {
@@ -155,10 +141,8 @@
         (d) => d.id === newDescriptor.id && d.format === newDescriptor.format && d.path === newDescriptor.path
       )
     ) {
-      if (this.verifiablePresentation.getRoot()[`${path}`]) {
-        this.verifiablePresentation.getRoot()[`${path}`].push(vc[1]);
-        this.verifiablePresentation.getPresentationSubmission().descriptor_map.push(newDescriptor);
-      }
+      this.verifiablePresentation.getRoot()[`${path}`].push(vc[1]);
+      this.verifiablePresentation.getPresentationSubmission().descriptor_map.push(newDescriptor);
     }
   }
 
