--- conflicted
+++ resolved
@@ -36,17 +36,13 @@
   }
 
   private iterateOverInputDescriptors(pd: PresentationDefinition, vc: [number, unknown], path: string): void {
-    const error = this.results.find(
+    const error = this.getResults().find(
       (result) => result.status === Status.ERROR && result.verifiable_credential_path === `$.${path}[${vc[0]}]`
     );
     if (error) {
-<<<<<<< HEAD
-      this.results.push({
-=======
       const payload = { ...error.payload };
       payload.evaluator = error.evaluator;
       this.getResults().push({
->>>>>>> 856aa060
         ...error,
         evaluator: this.getName(),
         message: 'The input candidate is not eligible for submission',
@@ -60,7 +56,7 @@
   private createPresentationSubmission(pd: PresentationDefinition, vc: any, path: string) {
     const verifiablePresentation = this.verifiablePresentation;
     verifiablePresentation.presentationSubmission.definition_id = pd.id;
-    const info = this.results.filter((result) => result.verifiable_credential_path === `$.${path}[${vc[0]}]`);
+    const info = this.getResults().filter((result) => result.verifiable_credential_path === `$.${path}[${vc[0]}]`);
     if (!verifiablePresentation[`${path}`]) {
       verifiablePresentation[`${path}`] = [];
     }
@@ -85,7 +81,7 @@
   }
 
   private pushToResults(r: HandlerCheckResult, id: [number, InputDescriptor]) {
-    this.results.push({
+    this.getResults().push({
       input_descriptor_path: r.input_descriptor_path,
       verifiable_credential_path: r.verifiable_credential_path,
       evaluator: this.getName(),
