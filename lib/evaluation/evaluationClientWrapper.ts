import {
  Descriptor,
  PresentationDefinition,
  PresentationSubmission,
  Rules,
  SubmissionRequirement,
} from '@sphereon/pe-models';

import { Checked, Status } from '../ConstraintUtils';

<<<<<<< HEAD
import { SelectResults } from './core/selectResults';
import { SubmissionRequirementMatch } from './core/submissionRequirementMatch';
=======
>>>>>>> 362187b1
import { EvaluationClient } from './evaluationClient';
import { EvaluationResults } from './evaluationResults';
import { HandlerCheckResult } from './handlerCheckResult';

export class EvaluationClientWrapper {
  private _client: EvaluationClient;

  constructor() {
    this._client = new EvaluationClient();
  }

  public getEvaluationClient() {
    return this._client;
  }

<<<<<<< HEAD
  public selectFrom(presentationDefinition: PresentationDefinition, selectedCredentials: unknown[]): SelectResults {
    this._client.evaluate(presentationDefinition, { verifiableCredential: selectedCredentials });

    const marked: HandlerCheckResult[] = this._client.results.filter(
      (result) =>
        result.evaluator === 'MarkForSubmissionEvaluation' && result.payload.group && result.status !== Status.ERROR
    );
    this.evaluateRequirements(presentationDefinition.submission_requirements, marked, 0);
    return {
      matches: [...this.matchSubmissionRequirements(presentationDefinition.submission_requirements, marked)],
      warnings: [],
    };
  }

  private matchSubmissionRequirements(
    submissionRequirements: SubmissionRequirement[],
    marked: HandlerCheckResult[]
  ): SubmissionRequirementMatch[] {
    const submissionRequirementMatches: SubmissionRequirementMatch[] = [];
    for (const sr of submissionRequirements) {
      if (sr.from) {
        if (sr.rule === Rules.All) {
          submissionRequirementMatches.push(this.mapMatchingDescriptors(sr, marked));
        } else if (sr.rule === Rules.Pick) {
          submissionRequirementMatches.push(this.mapMatchingDescriptors(sr, marked));
        }
      } else if (sr.from_nested) {
        const srm = this.createSubmissionRequirementMatch(sr);
        srm.count++;
        srm.from_nested.push(...this.matchSubmissionRequirements(sr.from_nested, marked));
        submissionRequirementMatches.push(srm);
      }
    }
    return submissionRequirementMatches;
  }

  private mapMatchingDescriptors(sr: SubmissionRequirement, marked: HandlerCheckResult[]): SubmissionRequirementMatch {
    const srm = this.createSubmissionRequirementMatch(sr);
    if (!srm.from.includes(sr.from)) {
      srm.from.push(...sr.from);
    }
    for (const m of marked) {
      if (m.payload.group.includes(sr.from)) {
        srm.count++;
        srm.matches.push(m.verifiable_credential_path);
      }
    }
    return srm;
  }

  private createSubmissionRequirementMatch(sr: SubmissionRequirement): SubmissionRequirementMatch {
    if (sr.from) {
      return {
        rule: sr.rule,
        count: 0,
        matches: [],
        from: [],
        name: sr.name,
      };
    } else if (sr.from_nested) {
      return {
        rule: sr.rule,
        count: 0,
        matches: [],
        from_nested: [],
        name: sr.name,
      };
    }
    return null;
  }

  public evaluate(pd: PresentationDefinition, vp: unknown): EvaluationResults {
    this._client.evaluate(pd, vp);
    const result: any = {};
    result.warnings = this._client.results
      .filter((result) => result.status === Status.WARN)
      .map((x) => {
        return {
          name: x.evaluator,
          message: `${x.message}: ${x.input_descriptor_path}: ${x.verifiable_credential_path}`,
        };
      });
    result.errors = this._client.results
      .filter((result) => result.status === Status.ERROR)
=======
  public evaluate(pd: PresentationDefinition, vp: unknown): EvaluationResults {
    this._client.evaluate(pd, vp);
    const result: any = {};
    result.warnings = this.formatNotInfo(Status.WARN);
    result.errors = this.formatNotInfo(Status.ERROR);
    if (this._client.verifiablePresentation['presentationSubmission']['descriptor_map'].length) {
      result.value = this._client.verifiablePresentation['presentationSubmission'];
    }
    return result;
  }

  private formatNotInfo(status: Status): Checked[] {
    return this._client.results
      .filter((result) => result.status === status)
>>>>>>> 362187b1
      .map((x) => {
        return {
          tag: x.evaluator,
          status: x.status,
          message: `${x.message}: ${x.input_descriptor_path}: ${x.verifiable_credential_path}`,
        };
      });
  }

  public submissionFrom(pd: PresentationDefinition, vcs: unknown[]): PresentationSubmission {
    if (!this._client.results) {
      throw Error('You need to call evaluate() before submissionFrom()');
    }
    if (pd.submission_requirements) {
      const marked: HandlerCheckResult[] = this._client.results.filter(
        (result) =>
          result.evaluator === 'MarkForSubmissionEvaluation' && result.payload.group && result.status !== Status.ERROR
      );
      this.evaluateRequirements(pd.submission_requirements, marked, 0);
    }
    return this.remapVcs(vcs);
  }

  private evaluateRequirements(
    submissionRequirement: SubmissionRequirement[],
    marked: HandlerCheckResult[],
    level: number
  ): number {
    let total = 0;
    for (const sr of submissionRequirement) {
      if (sr.from) {
        if (sr.rule === Rules.All) {
          if (this.countMatchingInputDescriptors(sr, marked) !== marked.length) {
            throw Error(`Not all input descriptors are members of group ${sr.from}`);
          }
          total++;
        } else if (sr.rule === Rules.Pick) {
          const count = this.countMatchingInputDescriptors(sr, marked);
          try {
            this.handleCount(sr, count, level);
            total++;
          } catch (error) {
            if (level === 0) throw error;
          }
        }
      } else if (sr.from_nested) {
        const count = this.evaluateRequirements(sr.from_nested, marked, ++level);
        total += count;
        this.handleCount(sr, count, level);
      }
    }
    return total;
  }

  private countMatchingInputDescriptors(
    submissionRequirement: SubmissionRequirement,
    marked: HandlerCheckResult[]
  ): number {
    let count = 0;
    for (const m of marked) {
      if (m.payload.group.includes(submissionRequirement.from)) {
        count++;
      }
    }
    return count;
  }

  private handleCount(submissionRequirement: SubmissionRequirement, count: number, level: number): void {
    if (submissionRequirement.count) {
      if (count !== submissionRequirement.count) {
        throw Error(`Count: expected: ${submissionRequirement.count} actual: ${count} at level: ${level}`);
      }
    }
    if (submissionRequirement.min) {
      if (count < submissionRequirement.min) {
        throw Error(`Min: expected: ${submissionRequirement.min} actual: ${count} at level: ${level}`);
      }
    }
    if (submissionRequirement.max) {
      if (count > submissionRequirement.max) {
        throw Error(`Max: expected: ${submissionRequirement.max} actual: ${count} at level: ${level}`);
      }
    }
  }
  private remapVcs(vcs: unknown[]) {
    const presentationSubmission: PresentationSubmission = {
      ...this._client.verifiablePresentation.presentationSubmission,
    };
    const descriptorMap: Descriptor[] = [...this._client.verifiablePresentation.presentationSubmission.descriptor_map];
    for (const [i, vc] of this._client.verifiablePresentation.verifiableCredential.entries()) {
      for (const [j, newVc] of Object.entries(vcs)) {
        for (const [h, descriptor] of descriptorMap.entries()) {
          if (vc == newVc && descriptor[h].path == `$.verifiablePresentation[${i}]`) {
            descriptorMap[h].path = `$.verifiablePresentation[${j}]`;
          }
        }
      }
    }
    presentationSubmission.descriptor_map = descriptorMap;
    return presentationSubmission;
  }
}<|MERGE_RESOLUTION|>--- conflicted
+++ resolved
@@ -7,12 +7,9 @@
 } from '@sphereon/pe-models';
 
 import { Checked, Status } from '../ConstraintUtils';
-
-<<<<<<< HEAD
 import { SelectResults } from './core/selectResults';
 import { SubmissionRequirementMatch } from './core/submissionRequirementMatch';
-=======
->>>>>>> 362187b1
+
 import { EvaluationClient } from './evaluationClient';
 import { EvaluationResults } from './evaluationResults';
 import { HandlerCheckResult } from './handlerCheckResult';
@@ -28,7 +25,6 @@
     return this._client;
   }
 
-<<<<<<< HEAD
   public selectFrom(presentationDefinition: PresentationDefinition, selectedCredentials: unknown[]): SelectResults {
     this._client.evaluate(presentationDefinition, { verifiableCredential: selectedCredentials });
 
@@ -103,20 +99,6 @@
   public evaluate(pd: PresentationDefinition, vp: unknown): EvaluationResults {
     this._client.evaluate(pd, vp);
     const result: any = {};
-    result.warnings = this._client.results
-      .filter((result) => result.status === Status.WARN)
-      .map((x) => {
-        return {
-          name: x.evaluator,
-          message: `${x.message}: ${x.input_descriptor_path}: ${x.verifiable_credential_path}`,
-        };
-      });
-    result.errors = this._client.results
-      .filter((result) => result.status === Status.ERROR)
-=======
-  public evaluate(pd: PresentationDefinition, vp: unknown): EvaluationResults {
-    this._client.evaluate(pd, vp);
-    const result: any = {};
     result.warnings = this.formatNotInfo(Status.WARN);
     result.errors = this.formatNotInfo(Status.ERROR);
     if (this._client.verifiablePresentation['presentationSubmission']['descriptor_map'].length) {
@@ -128,7 +110,6 @@
   private formatNotInfo(status: Status): Checked[] {
     return this._client.results
       .filter((result) => result.status === status)
->>>>>>> 362187b1
       .map((x) => {
         return {
           tag: x.evaluator,
