--- conflicted
+++ resolved
@@ -65,24 +65,15 @@
       selectResults = {
         errors: errors,
         matches: [...matchSubmissionRequirements],
-<<<<<<< HEAD
-        verifiableCredentials: [...credentials],
-        vcIndexes: [],
-=======
         areRequiredCredentialsPresent: Status.INFO,
         selectableVerifiableCredentials: [...credentials],
->>>>>>> 03057ce3
+        vcIndexes: [],
         warnings,
       };
     }
 
-<<<<<<< HEAD
     this.fillSelectableCredentialsToVerifiableCredentialsMapping(selectResults);
 
-=======
-    this.fillSelectableCredentialsToVerifiableCredentialsMapping(selectResults, verifiableCredentials);
-    selectResults.areRequiredCredentialsPresent = this.determineAreRequiredCredentialsPresent(selectResults?.matches);
->>>>>>> 03057ce3
     return selectResults;
   }
 
@@ -389,54 +380,13 @@
     });
   }
 
-<<<<<<< HEAD
   public fillSelectableCredentialsToVerifiableCredentialsMapping(selectResults: SelectResults) {
     const srm: SubmissionRequirementMatch[] = selectResults.matches as SubmissionRequirementMatch[];
     if (selectResults && srm?.length) {
       srm[0].matches.forEach((_, index, matches) => {
         matches[index] = `$[${index}]`;
         selectResults.vcIndexes?.push(index);
-=======
-  public fillSelectableCredentialsToVerifiableCredentialsMapping(
-    selectResults: SelectResults,
-    verifiableCredentials: VerifiableCredential[]
-  ) {
-    if (selectResults) {
-      selectResults.selectableVerifiableCredentials?.forEach((selectableCredential: VerifiableCredential) => {
-        const foundIndex: number = verifiableCredentials.findIndex(
-          (verifiableCredential) => selectableCredential.id === verifiableCredential.id
-        );
-        selectResults.vcIndexes?.push(foundIndex);
->>>>>>> 03057ce3
-      });
-    }
-  }
-
-  public determineAreRequiredCredentialsPresent(
-    matchSubmissionRequirements: SubmissionRequirementMatch[] | undefined
-  ): Status {
-    let status = Status.INFO;
-    if (!matchSubmissionRequirements || !matchSubmissionRequirements.length) {
-      return Status.ERROR;
-    }
-    for (const m of matchSubmissionRequirements) {
-      if (m.matches.length == 0 && (!m.from_nested || m.from_nested.length == 0)) {
-        return Status.ERROR;
-      } else if (m.count && m.matches.length < m.count && (!m.from_nested || !m.from_nested?.length)) {
-        return Status.ERROR;
-      } else if (m.count && (m.matches.length > m.count || (m.from_nested && m.from_nested?.length > m.count))) {
-        status = Status.WARN;
-      } else if (m.min && m.matches.length < m.min && m.from_nested && !m.from_nested?.length) {
-        return Status.ERROR;
-      } else if (m.max && (m.matches.length > m.max || (m.from_nested && m.from_nested?.length > m.max))) {
-        status = Status.WARN;
-      } else if (m.from_nested) {
-        status = this.determineAreRequiredCredentialsPresent(m.from_nested);
-        if (status === Status.ERROR) {
-          return status;
-        }
-      }
-    }
-    return status;
+      });
+    }
   }
 }