--- conflicted
+++ resolved
@@ -159,13 +159,8 @@
     if (sr?.from) {
       srm.from?.push(sr.from);
       for (const m of marked) {
-<<<<<<< HEAD
         const inDesc = jp.query(pd, m.input_descriptor_path)[0];
         srm.name = inDesc.name || inDesc.id;
-=======
-        const idDesc = jp.query(pd, m.input_descriptor_path)[0];
-        srm.name = idDesc.name || idDesc.id;
->>>>>>> 4253e1bd
         if (m.payload.group.includes(sr.from)) {
           if (srm.matches?.indexOf(m.verifiable_credential_path) === -1) {
             srm.matches.push(m.verifiable_credential_path);
