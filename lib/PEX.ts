--- conflicted
+++ resolved
@@ -170,9 +170,8 @@
    *
    * @return the validation results to reveal what is acceptable/unacceptable about the passed object to be considered a valid presentation definition
    */
-  public validateDefinition(presentationDefinition: IPresentationDefinition): Validated {
-    const presentationDefinitionCopy: IPresentationDefinition = JSON.parse(JSON.stringify(presentationDefinition));
-    const result = this.definitionVersionDiscovery(presentationDefinitionCopy);
+  public validateDefinition(p: IPresentationDefinition): Validated {
+    const result = this.definitionVersionDiscovery(p);
     if (result.error) {
       throw result.error;
     }
@@ -180,11 +179,11 @@
     result.version === PEVersion.v1
       ? validators.push({
           bundler: new PresentationDefinitionV1VB('root'),
-          target: presentationDefinition,
+          target: SSITypesBuilder.createInternalPresentationDefinitionV1FromModelEntity(p as PresentationDefinitionV1),
         })
       : validators.push({
           bundler: new PresentationDefinitionV2VB('root'),
-          target: presentationDefinition,
+          target: SSITypesBuilder.createInternalPresentationDefinitionV2FromModelEntity(p as PresentationDefinitionV2),
         });
     return new ValidationEngine().validate(validators);
   }
@@ -223,11 +222,7 @@
    * @return the signed and thus Verifiable Presentation.
    */
   public verifiablePresentationFrom(
-<<<<<<< HEAD
-    presentationDefinition: IPresentationDefinition,
-=======
-    presentationDefinition: PresentationDefinitionV1 | PresentationDefinitionV2,
->>>>>>> 329b2ad8
+    presentationDefinition: IPresentationDefinition,
     selectedCredentials: IVerifiableCredential[],
     signingCallBack: (callBackParams: PresentationSignCallBackParams) => IVerifiablePresentation,
     options: PresentationSignOptions
